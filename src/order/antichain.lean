--- conflicted
+++ resolved
@@ -62,20 +62,8 @@
 the union of `A` and `B` and removing all elements `a` that are
 less than some element `b`.
 -/
-<<<<<<< HEAD
 def antichain.join (A B : finset α):
   finset α := (A ∪ B).filter (λ a, a ∈ A ∪ B ∧ ∀ b ∈ A ∪ B, a ≤ b → a = b)
-=======
-def antichain_join (A B : finset α) : set α :=
-{ a | a ∈ A ∪ B ∧ ∀ b ∈ A ∪ B, a ≤ b → a = b}
-
-/--
-The finset obtained by applying `antichain_join` to `A ∪ B` using
-`finset.filter`
--/
-def antichain.join (A B : finset α) : finset α :=
-(A ∪ B).filter (λ a, a ∈ antichain_join A B)
->>>>>>> 6f0c042e
 
 /--
 The meet of two antichains `A` and `B` is the set obtained by taking
