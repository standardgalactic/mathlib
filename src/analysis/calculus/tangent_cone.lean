--- conflicted
+++ resolved
@@ -313,11 +313,7 @@
   exact (hs.1.prod ht.1).mono this
 end
 
-<<<<<<< HEAD
-lemma unique_diff_within_at.pi' {ι : Type*} [fintype ι] {E : ι → Type*}
-=======
 lemma unique_diff_within_at.univ_pi {ι : Type*} [fintype ι] {E : ι → Type*}
->>>>>>> d1044139
   [Π i, normed_group (E i)] [Π i, normed_space 𝕜 (E i)]
   {s : Π i, set (E i)} {x : Π i, E i} (h : ∀ i, unique_diff_within_at 𝕜 (s i) (x i)) :
   unique_diff_within_at 𝕜 (set.pi univ s) x :=
@@ -338,13 +334,8 @@
   unique_diff_within_at 𝕜 (set.pi I s) x :=
 begin
   classical,
-<<<<<<< HEAD
-  rw [← set.pi_piecewise_univ],
-  refine unique_diff_within_at.pi' (λ i, _),
-=======
   rw [← set.univ_pi_piecewise],
   refine unique_diff_within_at.univ_pi (λ i, _),
->>>>>>> d1044139
   by_cases hi : i ∈ I; simp [*, unique_diff_within_at_univ],
 end
 
@@ -361,8 +352,6 @@
   unique_diff_on 𝕜 (set.pi I s) :=
 λ x hx, unique_diff_within_at.pi $ λ i hi, h i hi (x i) (hx i hi)
 
-<<<<<<< HEAD
-=======
 /-- The finite product of a family of sets of unique differentiability is a set of unique
 differentiability. -/
 lemma unique_diff_on.univ_pi {ι : Type*} [fintype ι] {E : ι → Type*}
@@ -371,7 +360,6 @@
   unique_diff_on 𝕜 (set.pi univ s) :=
 unique_diff_on.pi $ λ i _, h i
 
->>>>>>> d1044139
 /-- In a real vector space, a convex set with nonempty interior is a set of unique
 differentiability. -/
 theorem unique_diff_on_convex {s : set G} (conv : convex s) (hs : (interior s).nonempty) :
