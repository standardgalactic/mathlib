--- conflicted
+++ resolved
@@ -595,11 +595,7 @@
 
 lemma reverse_eq_iff {l l' : list α} :
   l.reverse = l' ↔ l = l'.reverse :=
-<<<<<<< HEAD
-by rw [←reverse_reverse l', reverse_inj, reverse_reverse]
-=======
 reverse_involutive.eq_iff
->>>>>>> d052c527
 
 @[simp] theorem reverse_eq_nil {l : list α} : reverse l = [] ↔ l = [] :=
 @reverse_inj _ l []
@@ -786,11 +782,7 @@
   (l ++ l').tail = l.tail ++ l' :=
 begin
   cases l,
-<<<<<<< HEAD
-  { simpa using h },
-=======
   { contradiction },
->>>>>>> d052c527
   { simp }
 end
 
