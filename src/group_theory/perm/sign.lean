--- conflicted
+++ resolved
@@ -153,8 +153,6 @@
 
 variable [decidable_eq α]
 
-<<<<<<< HEAD
-=======
 lemma support_pow_coprime {σ : perm α} {n : ℕ} (h : nat.coprime n (order_of σ)) :
   (σ ^ n).support = σ.support :=
 begin
@@ -163,7 +161,6 @@
     (support_pow_le (σ ^ n) m)),
 end
 
->>>>>>> f6a0c8fa
 /-- `f.is_swap` indicates that the permutation `f` is a transposition of two elements. -/
 def is_swap (f : perm α) : Prop := ∃ x y, x ≠ y ∧ f = swap x y
 
