--- conflicted
+++ resolved
@@ -325,13 +325,10 @@
 
 instance set_semiring.non_unital_non_assoc_semiring [has_mul α] :
   non_unital_non_assoc_semiring (set_semiring α) :=
-{ zero_mul := λ s, empty_mul,
-  mul_zero := λ s, mul_empty,
-  left_distrib := λ _ _ _, mul_union,
+{ left_distrib := λ _ _ _, mul_union,
   right_distrib := λ _ _ _, union_mul,
-  ..set.has_mul, ..set_semiring.add_comm_monoid }
-
-<<<<<<< HEAD
+  ..set_semiring.mul_zero_class, ..set_semiring.add_comm_monoid }
+
 instance set_semiring.non_unital_semiring [semigroup α] : non_unital_semiring (set_semiring α) :=
 { ..set.semigroup,
   ..set_semiring.non_unital_non_assoc_semiring }
@@ -339,10 +336,6 @@
 instance set_semiring.non_assoc_semiring [mul_one_class α] : non_assoc_semiring (set_semiring α) :=
 { ..set.mul_one_class,
   ..set_semiring.non_unital_non_assoc_semiring }
-=======
-instance set_semiring.mul_zero_one_class [mul_one_class α] : mul_zero_one_class (set_semiring α) :=
-{ ..set_semiring.mul_zero_class, ..set.mul_one_class }
->>>>>>> bb9b850e
 
 instance set_semiring.semiring [monoid α] : semiring (set_semiring α) :=
 { ..set_semiring.non_unital_semiring,
