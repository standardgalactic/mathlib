--- conflicted
+++ resolved
@@ -9,7 +9,6 @@
 import data.equiv.mul_add
 import algebra.group.prod
 import algebra.group.inj_surj
-import data.set.finite
 
 /-!
 # Operations on `submonoid`s
@@ -200,31 +199,6 @@
     refine ⟨multiplicative.of_add ⁻¹' T, by simpa [← submonoid.of_add_submonoid_closure, hT]⟩ }
 end
 
-<<<<<<< HEAD
-lemma monoid_fg_iff_add_fg {M : Type*} [monoid M] :
-  (∃ S, (submonoid.closure S : submonoid M) = ⊤ ∧ S.finite) ↔
-  (∃ T, (add_submonoid.closure T : add_submonoid (additive M)) = ⊤ ∧ T.finite) :=
-begin
-  split,
-  { rintro ⟨S, hS, hf⟩,
-    exact ⟨additive.to_mul ⁻¹' S, by simpa [← submonoid.to_add_submonoid_closure, hS], hf⟩, },
-  { rintro ⟨T, hT, hf⟩,
-    refine ⟨multiplicative.of_add ⁻¹' T, by simpa [← submonoid.of_add_submonoid_closure, hT], hf⟩ }
-end
-
-lemma add_monoid_fg_iff_mul_fg {M : Type*} [add_monoid M] :
-  (∃ S, (add_submonoid.closure S : add_submonoid M) = ⊤ ∧ S.finite) ↔
-  (∃ T, (submonoid.closure T : submonoid (multiplicative M)) = ⊤ ∧ T.finite) :=
-begin
-  split,
-  { rintro ⟨S, hS, hf⟩,
-    exact ⟨multiplicative.to_add ⁻¹' S, by simpa [← add_submonoid.to_submonoid_closure, hS], hf⟩, },
-  { rintro ⟨T, hT, hf⟩,
-    refine ⟨additive.of_mul ⁻¹' T, by simpa [← add_submonoid.of_submonoid_closure, hT], hf⟩ }
-end
-
-=======
->>>>>>> 06f1434c
 namespace submonoid
 
 open set
