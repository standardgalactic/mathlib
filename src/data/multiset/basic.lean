/-
Copyright (c) 2015 Microsoft Corporation. All rights reserved.
Released under Apache 2.0 license as described in the file LICENSE.
Author: Mario Carneiro
-/
import data.list.perm
import algebra.group_power

/-!
# Multisets

These are implemented as the quotient of a list by permutations.

## Notation

We define the global infix notation `::ₘ` for `multiset.cons`.
-/

open list subtype nat

variables {α : Type*} {β : Type*} {γ : Type*}

/-- `multiset α` is the quotient of `list α` by list permutation. The result
  is a type of finite sets with duplicates allowed.  -/
def {u} multiset (α : Type u) : Type u :=
quotient (list.is_setoid α)

namespace multiset

instance : has_coe (list α) (multiset α) := ⟨quot.mk _⟩

@[simp] theorem quot_mk_to_coe (l : list α) : @eq (multiset α) ⟦l⟧ l := rfl

@[simp] theorem quot_mk_to_coe' (l : list α) : @eq (multiset α) (quot.mk (≈) l) l := rfl

@[simp] theorem quot_mk_to_coe'' (l : list α) : @eq (multiset α) (quot.mk setoid.r l) l := rfl

@[simp] theorem coe_eq_coe {l₁ l₂ : list α} : (l₁ : multiset α) = l₂ ↔ l₁ ~ l₂ := quotient.eq

instance has_decidable_eq [decidable_eq α] : decidable_eq (multiset α)
| s₁ s₂ := quotient.rec_on_subsingleton₂ s₁ s₂ $ λ l₁ l₂,
  decidable_of_iff' _ quotient.eq

/-- defines a size for a multiset by referring to the size of the underlying list -/
protected def sizeof [has_sizeof α] (s : multiset α) : ℕ :=
quot.lift_on s sizeof $ λ l₁ l₂, perm.sizeof_eq_sizeof

instance has_sizeof [has_sizeof α] : has_sizeof (multiset α) := ⟨multiset.sizeof⟩

/-! ### Empty multiset -/

/-- `0 : multiset α` is the empty set -/
protected def zero : multiset α := @nil α

instance : has_zero (multiset α)   := ⟨multiset.zero⟩
instance : has_emptyc (multiset α) := ⟨0⟩
instance : inhabited (multiset α)  := ⟨0⟩

@[simp] theorem coe_nil_eq_zero : (@nil α : multiset α) = 0 := rfl
@[simp] theorem empty_eq_zero : (∅ : multiset α) = 0 := rfl

theorem coe_eq_zero (l : list α) : (l : multiset α) = 0 ↔ l = [] :=
iff.trans coe_eq_coe perm_nil

/-! ### `multiset.cons` -/

/-- `cons a s` is the multiset which contains `s` plus one more
  instance of `a`. -/
def cons (a : α) (s : multiset α) : multiset α :=
quot.lift_on s (λ l, (a :: l : multiset α))
  (λ l₁ l₂ p, quot.sound (p.cons a))

infixr ` ::ₘ `:67  := multiset.cons

instance : has_insert α (multiset α) := ⟨cons⟩

@[simp] theorem insert_eq_cons (a : α) (s : multiset α) :
  insert a s = a ::ₘ s := rfl

@[simp] theorem cons_coe (a : α) (l : list α) :
  (a ::ₘ l : multiset α) = (a::l : list α) := rfl

theorem singleton_coe (a : α) : (a ::ₘ 0 : multiset α) = ([a] : list α) := rfl

@[simp] theorem cons_inj_left {a b : α} (s : multiset α) :
  a ::ₘ s = b ::ₘ s ↔ a = b :=
⟨quot.induction_on s $ λ l e,
  have [a] ++ l ~ [b] ++ l, from quotient.exact e,
  singleton_perm_singleton.1 $ (perm_append_right_iff _).1 this, congr_arg _⟩

@[simp] theorem cons_inj_right (a : α) : ∀{s t : multiset α}, a ::ₘ s = a ::ₘ t ↔ s = t :=
by rintros ⟨l₁⟩ ⟨l₂⟩; simp

@[recursor 5] protected theorem induction {p : multiset α → Prop}
  (h₁ : p 0) (h₂ : ∀ ⦃a : α⦄ {s : multiset α}, p s → p (a ::ₘ s)) : ∀s, p s :=
by rintros ⟨l⟩; induction l with _ _ ih; [exact h₁, exact h₂ ih]

@[elab_as_eliminator] protected theorem induction_on {p : multiset α → Prop}
  (s : multiset α) (h₁ : p 0) (h₂ : ∀ ⦃a : α⦄ {s : multiset α}, p s → p (a ::ₘ s)) : p s :=
multiset.induction h₁ h₂ s

theorem cons_swap (a b : α) (s : multiset α) : a ::ₘ b ::ₘ s = b ::ₘ a ::ₘ s :=
quot.induction_on s $ λ l, quotient.sound $ perm.swap _ _ _

section rec
variables {C : multiset α → Sort*}

/-- Dependent recursor on multisets.

TODO: should be @[recursor 6], but then the definition of `multiset.pi` fails with a stack
overflow in `whnf`.
-/
protected def rec
  (C_0 : C 0)
  (C_cons : Πa m, C m → C (a ::ₘ m))
  (C_cons_heq : ∀ a a' m b, C_cons a (a' ::ₘ m) (C_cons a' m b) ==
    C_cons a' (a ::ₘ m) (C_cons a m b))
  (m : multiset α) : C m :=
quotient.hrec_on m (@list.rec α (λl, C ⟦l⟧) C_0 (λa l b, C_cons a ⟦l⟧ b)) $
  assume l l' h,
  h.rec_heq
    (assume a l l' b b' hl, have ⟦l⟧ = ⟦l'⟧, from quot.sound hl, by cc)
    (assume a a' l, C_cons_heq a a' ⟦l⟧)

@[elab_as_eliminator]
protected def rec_on (m : multiset α)
  (C_0 : C 0)
  (C_cons : Πa m, C m → C (a ::ₘ m))
  (C_cons_heq : ∀a a' m b, C_cons a (a' ::ₘ m) (C_cons a' m b) ==
      C_cons a' (a ::ₘ m) (C_cons a m b)) :
  C m :=
multiset.rec C_0 C_cons C_cons_heq m

variables {C_0 : C 0} {C_cons : Πa m, C m → C (a ::ₘ m)}
  {C_cons_heq : ∀a a' m b, C_cons a (a' ::ₘ m) (C_cons a' m b) ==
    C_cons a' (a ::ₘ m) (C_cons a m b)}

@[simp] lemma rec_on_0 : @multiset.rec_on α C (0:multiset α) C_0 C_cons C_cons_heq = C_0 :=
rfl

@[simp] lemma rec_on_cons (a : α) (m : multiset α) :
  (a ::ₘ m).rec_on C_0 C_cons C_cons_heq = C_cons a m (m.rec_on C_0 C_cons C_cons_heq) :=
quotient.induction_on m $ assume l, rfl

end rec

section mem

/-- `a ∈ s` means that `a` has nonzero multiplicity in `s`. -/
def mem (a : α) (s : multiset α) : Prop :=
quot.lift_on s (λ l, a ∈ l) (λ l₁ l₂ (e : l₁ ~ l₂), propext $ e.mem_iff)

instance : has_mem α (multiset α) := ⟨mem⟩

@[simp] lemma mem_coe {a : α} {l : list α} : a ∈ (l : multiset α) ↔ a ∈ l := iff.rfl

instance decidable_mem [decidable_eq α] (a : α) (s : multiset α) : decidable (a ∈ s) :=
quot.rec_on_subsingleton s $ list.decidable_mem a

@[simp] theorem mem_cons {a b : α} {s : multiset α} : a ∈ b ::ₘ s ↔ a = b ∨ a ∈ s :=
quot.induction_on s $ λ l, iff.rfl

lemma mem_cons_of_mem {a b : α} {s : multiset α} (h : a ∈ s) : a ∈ b ::ₘ s :=
mem_cons.2 $ or.inr h

@[simp] theorem mem_cons_self (a : α) (s : multiset α) : a ∈ a ::ₘ s :=
mem_cons.2 (or.inl rfl)

theorem forall_mem_cons {p : α → Prop} {a : α} {s : multiset α} :
  (∀ x ∈ (a ::ₘ s), p x) ↔ p a ∧ ∀ x ∈ s, p x :=
quotient.induction_on' s $ λ L, list.forall_mem_cons

theorem exists_cons_of_mem {s : multiset α} {a : α} : a ∈ s → ∃ t, s = a ::ₘ t :=
quot.induction_on s $ λ l (h : a ∈ l),
let ⟨l₁, l₂, e⟩ := mem_split h in
e.symm ▸ ⟨(l₁++l₂ : list α), quot.sound perm_middle⟩

@[simp] theorem not_mem_zero (a : α) : a ∉ (0 : multiset α) := id

theorem eq_zero_of_forall_not_mem {s : multiset α} : (∀x, x ∉ s) → s = 0 :=
quot.induction_on s $ λ l H, by rw eq_nil_iff_forall_not_mem.mpr H; refl

theorem eq_zero_iff_forall_not_mem {s : multiset α} : s = 0 ↔ ∀ a, a ∉ s :=
⟨λ h, h.symm ▸ λ _, not_false, eq_zero_of_forall_not_mem⟩

theorem exists_mem_of_ne_zero {s : multiset α} : s ≠ 0 → ∃ a : α, a ∈ s :=
quot.induction_on s $ assume l hl,
  match l, hl with
  | [] := assume h, false.elim $ h rfl
  | (a :: l) := assume _, ⟨a, by simp⟩
  end

@[simp] lemma zero_ne_cons {a : α} {m : multiset α} : 0 ≠ a ::ₘ m :=
assume h, have a ∈ (0:multiset α), from h.symm ▸ mem_cons_self _ _, not_mem_zero _ this

@[simp] lemma cons_ne_zero {a : α} {m : multiset α} : a ::ₘ m ≠ 0 := zero_ne_cons.symm

lemma cons_eq_cons {a b : α} {as bs : multiset α} :
  a ::ₘ as = b ::ₘ bs ↔ ((a = b ∧ as = bs) ∨ (a ≠ b ∧ ∃cs, as = b ::ₘ cs ∧ bs = a ::ₘ cs)) :=
begin
  haveI : decidable_eq α := classical.dec_eq α,
  split,
  { assume eq,
    by_cases a = b,
    { subst h, simp * at * },
    { have : a ∈ b ::ₘ bs, from eq ▸ mem_cons_self _ _,
      have : a ∈ bs, by simpa [h],
      rcases exists_cons_of_mem this with ⟨cs, hcs⟩,
      simp [h, hcs],
      have : a ::ₘ as = b ::ₘ a ::ₘ cs, by simp [eq, hcs],
      have : a ::ₘ as = a ::ₘ b ::ₘ cs, by rwa [cons_swap],
      simpa using this } },
  { assume h,
    rcases h with ⟨eq₁, eq₂⟩ | ⟨h, cs, eq₁, eq₂⟩,
    { simp * },
    { simp [*, cons_swap a b] } }
end

end mem

/-! ### `multiset.subset` -/
section subset

/-- `s ⊆ t` is the lift of the list subset relation. It means that any
  element with nonzero multiplicity in `s` has nonzero multiplicity in `t`,
  but it does not imply that the multiplicity of `a` in `s` is less or equal than in `t`;
  see `s ≤ t` for this relation. -/
protected def subset (s t : multiset α) : Prop := ∀ ⦃a : α⦄, a ∈ s → a ∈ t

instance : has_subset (multiset α) := ⟨multiset.subset⟩

@[simp] theorem coe_subset {l₁ l₂ : list α} : (l₁ : multiset α) ⊆ l₂ ↔ l₁ ⊆ l₂ := iff.rfl

@[simp] theorem subset.refl (s : multiset α) : s ⊆ s := λ a h, h

theorem subset.trans {s t u : multiset α} : s ⊆ t → t ⊆ u → s ⊆ u :=
λ h₁ h₂ a m, h₂ (h₁ m)

theorem subset_iff {s t : multiset α} : s ⊆ t ↔ (∀⦃x⦄, x ∈ s → x ∈ t) := iff.rfl

theorem mem_of_subset {s t : multiset α} {a : α} (h : s ⊆ t) : a ∈ s → a ∈ t := @h _

@[simp] theorem zero_subset (s : multiset α) : 0 ⊆ s :=
λ a, (not_mem_nil a).elim

@[simp] theorem cons_subset {a : α} {s t : multiset α} : (a ::ₘ s) ⊆ t ↔ a ∈ t ∧ s ⊆ t :=
by simp [subset_iff, or_imp_distrib, forall_and_distrib]

theorem eq_zero_of_subset_zero {s : multiset α} (h : s ⊆ 0) : s = 0 :=
eq_zero_of_forall_not_mem h

theorem subset_zero {s : multiset α} : s ⊆ 0 ↔ s = 0 :=
⟨eq_zero_of_subset_zero, λ xeq, xeq.symm ▸ subset.refl 0⟩

end subset

section to_list

/-- Produces a list of the elements in the multiset using choice. -/
@[reducible] noncomputable def to_list {α : Type*} (s : multiset α) :=
classical.some (quotient.exists_rep s)

@[simp] lemma to_list_zero {α : Type*} : (multiset.to_list 0 : list α) = [] :=
(multiset.coe_eq_zero _).1 (classical.some_spec (quotient.exists_rep multiset.zero))

lemma coe_to_list {α : Type*} (s : multiset α) : (s.to_list : multiset α) = s :=
classical.some_spec (quotient.exists_rep _)

lemma mem_to_list {α : Type*} (a : α) (s : multiset α) : a ∈ s.to_list ↔ a ∈ s :=
by rw [←multiset.mem_coe, multiset.coe_to_list]

end to_list

/-! ### Partial order on `multiset`s -/

/-- `s ≤ t` means that `s` is a sublist of `t` (up to permutation).
  Equivalently, `s ≤ t` means that `count a s ≤ count a t` for all `a`. -/
protected def le (s t : multiset α) : Prop :=
quotient.lift_on₂ s t (<+~) $ λ v₁ v₂ w₁ w₂ p₁ p₂,
  propext (p₂.subperm_left.trans p₁.subperm_right)

instance : partial_order (multiset α) :=
{ le          := multiset.le,
  le_refl     := by rintros ⟨l⟩; exact subperm.refl _,
  le_trans    := by rintros ⟨l₁⟩ ⟨l₂⟩ ⟨l₃⟩; exact @subperm.trans _ _ _ _,
  le_antisymm := by rintros ⟨l₁⟩ ⟨l₂⟩ h₁ h₂; exact quot.sound (subperm.antisymm h₁ h₂) }

theorem subset_of_le {s t : multiset α} : s ≤ t → s ⊆ t :=
quotient.induction_on₂ s t $ λ l₁ l₂, subperm.subset

theorem mem_of_le {s t : multiset α} {a : α} (h : s ≤ t) : a ∈ s → a ∈ t :=
mem_of_subset (subset_of_le h)

@[simp] theorem coe_le {l₁ l₂ : list α} : (l₁ : multiset α) ≤ l₂ ↔ l₁ <+~ l₂ := iff.rfl

@[elab_as_eliminator] theorem le_induction_on {C : multiset α → multiset α → Prop}
  {s t : multiset α} (h : s ≤ t)
  (H : ∀ {l₁ l₂ : list α}, l₁ <+ l₂ → C l₁ l₂) : C s t :=
quotient.induction_on₂ s t (λ l₁ l₂ ⟨l, p, s⟩,
  (show ⟦l⟧ = ⟦l₁⟧, from quot.sound p) ▸ H s) h

theorem zero_le (s : multiset α) : 0 ≤ s :=
quot.induction_on s $ λ l, (nil_sublist l).subperm

theorem le_zero {s : multiset α} : s ≤ 0 ↔ s = 0 :=
⟨λ h, le_antisymm h (zero_le _), le_of_eq⟩

theorem lt_cons_self (s : multiset α) (a : α) : s < a ::ₘ s :=
quot.induction_on s $ λ l,
suffices l <+~ a :: l ∧ (¬l ~ a :: l),
  by simpa [lt_iff_le_and_ne],
⟨(sublist_cons _ _).subperm,
 λ p, ne_of_lt (lt_succ_self (length l)) p.length_eq⟩

theorem le_cons_self (s : multiset α) (a : α) : s ≤ a ::ₘ s :=
le_of_lt $ lt_cons_self _ _

theorem cons_le_cons_iff (a : α) {s t : multiset α} : a ::ₘ s ≤ a ::ₘ t ↔ s ≤ t :=
quotient.induction_on₂ s t $ λ l₁ l₂, subperm_cons a

theorem cons_le_cons (a : α) {s t : multiset α} : s ≤ t → a ::ₘ s ≤ a ::ₘ t :=
(cons_le_cons_iff a).2

theorem le_cons_of_not_mem {a : α} {s t : multiset α} (m : a ∉ s) : s ≤ a ::ₘ t ↔ s ≤ t :=
begin
  refine ⟨_, λ h, le_trans h $ le_cons_self _ _⟩,
  suffices : ∀ {t'} (_ : s ≤ t') (_ : a ∈ t'), a ::ₘ s ≤ t',
  { exact λ h, (cons_le_cons_iff a).1 (this h (mem_cons_self _ _)) },
  introv h, revert m, refine le_induction_on h _,
  introv s m₁ m₂,
  rcases mem_split m₂ with ⟨r₁, r₂, rfl⟩,
  exact perm_middle.subperm_left.2 ((subperm_cons _).2 $
    ((sublist_or_mem_of_sublist s).resolve_right m₁).subperm)
end

/-! ### Additive monoid -/

/-- The sum of two multisets is the lift of the list append operation.
  This adds the multiplicities of each element,
  i.e. `count a (s + t) = count a s + count a t`. -/
protected def add (s₁ s₂ : multiset α) : multiset α :=
quotient.lift_on₂ s₁ s₂ (λ l₁ l₂, ((l₁ ++ l₂ : list α) : multiset α)) $
  λ v₁ v₂ w₁ w₂ p₁ p₂, quot.sound $ p₁.append p₂

instance : has_add (multiset α) := ⟨multiset.add⟩

@[simp] theorem coe_add (s t : list α) : (s + t : multiset α) = (s ++ t : list α) := rfl

protected theorem add_comm (s t : multiset α) : s + t = t + s :=
quotient.induction_on₂ s t $ λ l₁ l₂, quot.sound perm_append_comm

protected theorem zero_add (s : multiset α) : 0 + s = s :=
quot.induction_on s $ λ l, rfl

theorem singleton_add (a : α) (s : multiset α) : ↑[a] + s = a ::ₘ s := rfl

protected theorem add_le_add_left (s) {t u : multiset α} : s + t ≤ s + u ↔ t ≤ u :=
quotient.induction_on₃ s t u $ λ l₁ l₂ l₃, subperm_append_left _

protected theorem add_left_cancel (s) {t u : multiset α} (h : s + t = s + u) : t = u :=
le_antisymm ((multiset.add_le_add_left _).1 (le_of_eq h))
  ((multiset.add_le_add_left _).1 (le_of_eq h.symm))

instance : ordered_cancel_add_comm_monoid (multiset α) :=
{ zero                  := 0,
  add                   := (+),
  add_comm              := multiset.add_comm,
  add_assoc             := λ s₁ s₂ s₃, quotient.induction_on₃ s₁ s₂ s₃ $ λ l₁ l₂ l₃,
    congr_arg coe $ append_assoc l₁ l₂ l₃,
  zero_add              := multiset.zero_add,
  add_zero              := λ s, by rw [multiset.add_comm, multiset.zero_add],
  add_left_cancel       := multiset.add_left_cancel,
  add_right_cancel      := λ s₁ s₂ s₃ h, multiset.add_left_cancel s₂ $
    by simpa [multiset.add_comm] using h,
  add_le_add_left       := λ s₁ s₂ h s₃, (multiset.add_le_add_left _).2 h,
  le_of_add_le_add_left := λ s₁ s₂ s₃, (multiset.add_le_add_left _).1,
  ..@multiset.partial_order α }

theorem le_add_right (s t : multiset α) : s ≤ s + t :=
by simpa using add_le_add_left (zero_le t) s

theorem le_add_left (s t : multiset α) : s ≤ t + s :=
by simpa using add_le_add_right (zero_le t) s
theorem le_iff_exists_add {s t : multiset α} : s ≤ t ↔ ∃ u, t = s + u :=
⟨λ h, le_induction_on h $ λ l₁ l₂ s,
  let ⟨l, p⟩ := s.exists_perm_append in ⟨l, quot.sound p⟩,
 λ ⟨u, e⟩, e.symm ▸ le_add_right _ _⟩

instance : canonically_ordered_add_monoid (multiset α) :=
{ lt_of_add_lt_add_left := @lt_of_add_lt_add_left _ _,
  le_iff_exists_add     := @le_iff_exists_add _,
  bot                   := 0,
  bot_le                := multiset.zero_le,
  ..multiset.ordered_cancel_add_comm_monoid }

@[simp] theorem cons_add (a : α) (s t : multiset α) : a ::ₘ s + t = a ::ₘ (s + t) :=
by rw [← singleton_add, ← singleton_add, add_assoc]

@[simp] theorem add_cons (a : α) (s t : multiset α) : s + a ::ₘ t = a ::ₘ (s + t) :=
by rw [add_comm, cons_add, add_comm]

@[simp] theorem mem_add {a : α} {s t : multiset α} : a ∈ s + t ↔ a ∈ s ∨ a ∈ t :=
quotient.induction_on₂ s t $ λ l₁ l₂, mem_append

/-! ### Cardinality -/

/-- The cardinality of a multiset is the sum of the multiplicities
  of all its elements, or simply the length of the underlying list. -/
def card : multiset α →+ ℕ :=
{ to_fun := λ s, quot.lift_on s length $ λ l₁ l₂, perm.length_eq,
  map_zero' := rfl,
  map_add' := λ s t, quotient.induction_on₂ s t length_append }

@[simp] theorem coe_card (l : list α) : card (l : multiset α) = length l := rfl

@[simp] theorem card_zero : @card α 0 = 0 := rfl

theorem card_add (s t : multiset α) : card (s + t) = card s + card t :=
card.map_add s t

lemma card_smul (s : multiset α) (n : ℕ) :
  (n •ℕ s).card = n * s.card :=
by rw [card.map_nsmul s n, nat.nsmul_eq_mul]

@[simp] theorem card_cons (a : α) (s : multiset α) : card (a ::ₘ s) = card s + 1 :=
quot.induction_on s $ λ l, rfl

@[simp] theorem card_singleton (a : α) : card (a ::ₘ 0) = 1 := by simp

theorem card_le_of_le {s t : multiset α} (h : s ≤ t) : card s ≤ card t :=
le_induction_on h $ λ l₁ l₂, length_le_of_sublist

theorem eq_of_le_of_card_le {s t : multiset α} (h : s ≤ t) : card t ≤ card s → s = t :=
le_induction_on h $ λ l₁ l₂ s h₂, congr_arg coe $ eq_of_sublist_of_length_le s h₂

theorem card_lt_of_lt {s t : multiset α} (h : s < t) : card s < card t :=
lt_of_not_ge $ λ h₂, ne_of_lt h $ eq_of_le_of_card_le (le_of_lt h) h₂

theorem lt_iff_cons_le {s t : multiset α} : s < t ↔ ∃ a, a ::ₘ s ≤ t :=
⟨quotient.induction_on₂ s t $ λ l₁ l₂ h,
  subperm.exists_of_length_lt (le_of_lt h) (card_lt_of_lt h),
λ ⟨a, h⟩, lt_of_lt_of_le (lt_cons_self _ _) h⟩

@[simp] theorem card_eq_zero {s : multiset α} : card s = 0 ↔ s = 0 :=
⟨λ h, (eq_of_le_of_card_le (zero_le _) (le_of_eq h)).symm, λ e, by simp [e]⟩

theorem card_pos {s : multiset α} : 0 < card s ↔ s ≠ 0 :=
pos_iff_ne_zero.trans $ not_congr card_eq_zero

theorem card_pos_iff_exists_mem {s : multiset α} : 0 < card s ↔ ∃ a, a ∈ s :=
quot.induction_on s $ λ l, length_pos_iff_exists_mem

@[elab_as_eliminator] def strong_induction_on {p : multiset α → Sort*} :
  ∀ (s : multiset α), (∀ s, (∀t < s, p t) → p s) → p s
| s := λ ih, ih s $ λ t h,
  have card t < card s, from card_lt_of_lt h,
  strong_induction_on t ih
using_well_founded {rel_tac := λ _ _, `[exact ⟨_, measure_wf card⟩]}

theorem strong_induction_eq {p : multiset α → Sort*}
  (s : multiset α) (H) : @strong_induction_on _ p s H =
    H s (λ t h, @strong_induction_on _ p t H) :=
by rw [strong_induction_on]

@[elab_as_eliminator] lemma case_strong_induction_on {p : multiset α → Prop}
  (s : multiset α) (h₀ : p 0) (h₁ : ∀ a s, (∀t ≤ s, p t) → p (a ::ₘ s)) : p s :=
multiset.strong_induction_on s $ assume s,
multiset.induction_on s (λ _, h₀) $ λ a s _ ih, h₁ _ _ $
λ t h, ih _ $ lt_of_le_of_lt h $ lt_cons_self _ _

/-! ### Singleton -/
instance : has_singleton α (multiset α) := ⟨λ a, a ::ₘ 0⟩

instance : is_lawful_singleton α (multiset α) := ⟨λ a, rfl⟩

@[simp] theorem singleton_eq_singleton (a : α) : singleton a = a ::ₘ 0 := rfl

@[simp] theorem mem_singleton {a b : α} : b ∈ a ::ₘ 0 ↔ b = a := by simp

theorem mem_singleton_self (a : α) : a ∈ (a ::ₘ 0 : multiset α) := mem_cons_self _ _

theorem singleton_inj {a b : α} : a ::ₘ 0 = b ::ₘ 0 ↔ a = b := cons_inj_left _

@[simp] theorem singleton_ne_zero (a : α) : a ::ₘ 0 ≠ 0 :=
ne_of_gt (lt_cons_self _ _)

@[simp] theorem singleton_le {a : α} {s : multiset α} : a ::ₘ 0 ≤ s ↔ a ∈ s :=
⟨λ h, mem_of_le h (mem_singleton_self _),
 λ h, let ⟨t, e⟩ := exists_cons_of_mem h in e.symm ▸ cons_le_cons _ (zero_le _)⟩

theorem card_eq_one {s : multiset α} : card s = 1 ↔ ∃ a, s = a ::ₘ 0 :=
⟨quot.induction_on s $ λ l h,
  (list.length_eq_one.1 h).imp $ λ a, congr_arg coe,
 λ ⟨a, e⟩, e.symm ▸ rfl⟩

/-! ### `multiset.repeat` -/

/-- `repeat a n` is the multiset containing only `a` with multiplicity `n`. -/
def repeat (a : α) (n : ℕ) : multiset α := repeat a n

@[simp] lemma repeat_zero (a : α) : repeat a 0 = 0 := rfl

@[simp] lemma repeat_succ (a : α) (n) : repeat a (n+1) = a ::ₘ repeat a n := by simp [repeat]

@[simp] lemma repeat_one (a : α) : repeat a 1 = a ::ₘ 0 := by simp

@[simp] lemma card_repeat : ∀ (a : α) n, card (repeat a n) = n := length_repeat

theorem eq_of_mem_repeat {a b : α} {n} : b ∈ repeat a n → b = a := eq_of_mem_repeat

theorem eq_repeat' {a : α} {s : multiset α} : s = repeat a s.card ↔ ∀ b ∈ s, b = a :=
quot.induction_on s $ λ l, iff.trans ⟨λ h,
  (perm_repeat.1 $ (quotient.exact h)), congr_arg coe⟩ eq_repeat'

theorem eq_repeat_of_mem {a : α} {s : multiset α} : (∀ b ∈ s, b = a) → s = repeat a s.card :=
eq_repeat'.2

theorem eq_repeat {a : α} {n} {s : multiset α} : s = repeat a n ↔ card s = n ∧ ∀ b ∈ s, b = a :=
⟨λ h, h.symm ▸ ⟨card_repeat _ _, λ b, eq_of_mem_repeat⟩,
 λ ⟨e, al⟩, e ▸ eq_repeat_of_mem al⟩

theorem repeat_subset_singleton : ∀ (a : α) n, repeat a n ⊆ a ::ₘ 0 := repeat_subset_singleton

theorem repeat_le_coe {a : α} {n} {l : list α} : repeat a n ≤ l ↔ list.repeat a n <+ l :=
⟨λ ⟨l', p, s⟩, (perm_repeat.1 p) ▸ s, sublist.subperm⟩

/-! ### Erasing one copy of an element -/
section erase
variables [decidable_eq α] {s t : multiset α} {a b : α}

/-- `erase s a` is the multiset that subtracts 1 from the
  multiplicity of `a`. -/
def erase (s : multiset α) (a : α) : multiset α :=
quot.lift_on s (λ l, (l.erase a : multiset α))
  (λ l₁ l₂ p, quot.sound (p.erase a))

@[simp] theorem coe_erase (l : list α) (a : α) :
  erase (l : multiset α) a = l.erase a := rfl

@[simp] theorem erase_zero (a : α) : (0 : multiset α).erase a = 0 := rfl

@[simp] theorem erase_cons_head (a : α) (s : multiset α) : (a ::ₘ s).erase a = s :=
quot.induction_on s $ λ l, congr_arg coe $ erase_cons_head a l

@[simp, priority 990]
theorem erase_cons_tail {a b : α} (s : multiset α) (h : b ≠ a) :
  (b ::ₘ s).erase a = b ::ₘ s.erase a :=
quot.induction_on s $ λ l, congr_arg coe $ erase_cons_tail l h

@[simp, priority 980]
theorem erase_of_not_mem {a : α} {s : multiset α} : a ∉ s → s.erase a = s :=
quot.induction_on s $ λ l h, congr_arg coe $ erase_of_not_mem h

@[simp, priority 980]
theorem cons_erase {s : multiset α} {a : α} : a ∈ s → a ::ₘ s.erase a = s :=
quot.induction_on s $ λ l h, quot.sound (perm_cons_erase h).symm

theorem le_cons_erase (s : multiset α) (a : α) : s ≤ a ::ₘ s.erase a :=
if h : a ∈ s then le_of_eq (cons_erase h).symm
else by rw erase_of_not_mem h; apply le_cons_self

theorem erase_add_left_pos {a : α} {s : multiset α} (t) : a ∈ s → (s + t).erase a = s.erase a + t :=
quotient.induction_on₂ s t $ λ l₁ l₂ h, congr_arg coe $ erase_append_left l₂ h

theorem erase_add_right_pos {a : α} (s) {t : multiset α} (h : a ∈ t) :
  (s + t).erase a = s + t.erase a :=
by rw [add_comm, erase_add_left_pos s h, add_comm]

theorem erase_add_right_neg {a : α} {s : multiset α} (t) :
  a ∉ s → (s + t).erase a = s + t.erase a :=
quotient.induction_on₂ s t $ λ l₁ l₂ h, congr_arg coe $ erase_append_right l₂ h

theorem erase_add_left_neg {a : α} (s) {t : multiset α} (h : a ∉ t) :
  (s + t).erase a = s.erase a + t :=
by rw [add_comm, erase_add_right_neg s h, add_comm]

theorem erase_le (a : α) (s : multiset α) : s.erase a ≤ s :=
quot.induction_on s $ λ l, (erase_sublist a l).subperm

@[simp] theorem erase_lt {a : α} {s : multiset α} : s.erase a < s ↔ a ∈ s :=
⟨λ h, not_imp_comm.1 erase_of_not_mem (ne_of_lt h),
 λ h, by simpa [h] using lt_cons_self (s.erase a) a⟩

theorem erase_subset (a : α) (s : multiset α) : s.erase a ⊆ s :=
subset_of_le (erase_le a s)

theorem mem_erase_of_ne {a b : α} {s : multiset α} (ab : a ≠ b) : a ∈ s.erase b ↔ a ∈ s :=
quot.induction_on s $ λ l, list.mem_erase_of_ne ab

theorem mem_of_mem_erase {a b : α} {s : multiset α} : a ∈ s.erase b → a ∈ s :=
mem_of_subset (erase_subset _ _)

theorem erase_comm (s : multiset α) (a b : α) : (s.erase a).erase b = (s.erase b).erase a :=
quot.induction_on s $ λ l, congr_arg coe $ l.erase_comm a b

theorem erase_le_erase {s t : multiset α} (a : α) (h : s ≤ t) : s.erase a ≤ t.erase a :=
le_induction_on h $ λ l₁ l₂ h, (h.erase _).subperm

theorem erase_le_iff_le_cons {s t : multiset α} {a : α} : s.erase a ≤ t ↔ s ≤ a ::ₘ t :=
⟨λ h, le_trans (le_cons_erase _ _) (cons_le_cons _ h),
 λ h, if m : a ∈ s
  then by rw ← cons_erase m at h; exact (cons_le_cons_iff _).1 h
  else le_trans (erase_le _ _) ((le_cons_of_not_mem m).1 h)⟩

@[simp] theorem card_erase_of_mem {a : α} {s : multiset α} :
  a ∈ s → card (s.erase a) = pred (card s) :=
quot.induction_on s $ λ l, length_erase_of_mem

theorem card_erase_lt_of_mem {a : α} {s : multiset α} : a ∈ s → card (s.erase a) < card s :=
λ h, card_lt_of_lt (erase_lt.mpr h)

theorem card_erase_le {a : α} {s : multiset α} : card (s.erase a) ≤ card s :=
card_le_of_le (erase_le a s)

end erase

@[simp] theorem coe_reverse (l : list α) : (reverse l : multiset α) = l :=
quot.sound $ reverse_perm _

/-! ### `multiset.map` -/

/-- `map f s` is the lift of the list `map` operation. The multiplicity
  of `b` in `map f s` is the number of `a ∈ s` (counting multiplicity)
  such that `f a = b`. -/
def map (f : α → β) (s : multiset α) : multiset β :=
quot.lift_on s (λ l : list α, (l.map f : multiset β))
  (λ l₁ l₂ p, quot.sound (p.map f))

theorem forall_mem_map_iff {f : α → β} {p : β → Prop} {s : multiset α} :
  (∀ y ∈ s.map f, p y) ↔ (∀ x ∈ s, p (f x)) :=
quotient.induction_on' s $ λ L, list.forall_mem_map_iff

@[simp] theorem coe_map (f : α → β) (l : list α) : map f ↑l = l.map f := rfl

@[simp] theorem map_zero (f : α → β) : map f 0 = 0 := rfl

@[simp] theorem map_cons (f : α → β) (a s) : map f (a ::ₘ s) = f a ::ₘ map f s :=
quot.induction_on s $ λ l, rfl

lemma map_singleton (f : α → β) (a : α) : ({a} : multiset α).map f = {f a} := rfl

theorem map_repeat (f : α → β) (a : α) (k : ℕ) : (repeat a k).map f = repeat (f a) k := by
{ induction k, simp, simpa }

@[simp] theorem map_add (f : α → β) (s t) : map f (s + t) = map f s + map f t :=
quotient.induction_on₂ s t $ λ l₁ l₂, congr_arg coe $ map_append _ _ _

instance (f : α → β) : is_add_monoid_hom (map f) :=
{ map_add := map_add _, map_zero := map_zero _ }

theorem map_nsmul (f : α → β) (n s) : map f (n •ℕ s) = n •ℕ map f s :=
(add_monoid_hom.of (map f)).map_nsmul _ _

@[simp] theorem mem_map {f : α → β} {b : β} {s : multiset α} :
  b ∈ map f s ↔ ∃ a, a ∈ s ∧ f a = b :=
quot.induction_on s $ λ l, mem_map

@[simp] theorem card_map (f : α → β) (s) : card (map f s) = card s :=
quot.induction_on s $ λ l, length_map _ _

@[simp] theorem map_eq_zero {s : multiset α} {f : α → β} : s.map f = 0 ↔ s = 0 :=
by rw [← multiset.card_eq_zero, multiset.card_map, multiset.card_eq_zero]

theorem mem_map_of_mem (f : α → β) {a : α} {s : multiset α} (h : a ∈ s) : f a ∈ map f s :=
mem_map.2 ⟨_, h, rfl⟩

theorem mem_map_of_injective {f : α → β} (H : function.injective f) {a : α} {s : multiset α} :
  f a ∈ map f s ↔ a ∈ s :=
quot.induction_on s $ λ l, mem_map_of_injective H

@[simp] theorem map_map (g : β → γ) (f : α → β) (s : multiset α) :
  map g (map f s) = map (g ∘ f) s :=
quot.induction_on s $ λ l, congr_arg coe $ list.map_map _ _ _

theorem map_id (s : multiset α) : map id s = s :=
quot.induction_on s $ λ l, congr_arg coe $ map_id _

@[simp] lemma map_id' (s : multiset α) : map (λx, x) s = s := map_id s

@[simp] theorem map_const (s : multiset α) (b : β) : map (function.const α b) s = repeat b s.card :=
quot.induction_on s $ λ l, congr_arg coe $ map_const _ _

@[congr] theorem map_congr {f g : α → β} {s : multiset α} :
  (∀ x ∈ s, f x = g x) → map f s = map g s :=
quot.induction_on s $ λ l H, congr_arg coe $ map_congr H

lemma map_hcongr {β' : Type*} {m : multiset α} {f : α → β} {f' : α → β'}
  (h : β = β') (hf : ∀a∈m, f a == f' a) : map f m == map f' m :=
begin subst h, simp at hf, simp [map_congr hf] end

theorem eq_of_mem_map_const {b₁ b₂ : β} {l : list α} (h : b₁ ∈ map (function.const α b₂) l) :
  b₁ = b₂ :=
eq_of_mem_repeat $ by rwa map_const at h

@[simp] theorem map_le_map {f : α → β} {s t : multiset α} (h : s ≤ t) : map f s ≤ map f t :=
le_induction_on h $ λ l₁ l₂ h, (h.map f).subperm

@[simp] theorem map_subset_map {f : α → β} {s t : multiset α} (H : s ⊆ t) : map f s ⊆ map f t :=
λ b m, let ⟨a, h, e⟩ := mem_map.1 m in mem_map.2 ⟨a, H h, e⟩

/-! ### `multiset.fold` -/

/-- `foldl f H b s` is the lift of the list operation `foldl f b l`,
  which folds `f` over the multiset. It is well defined when `f` is right-commutative,
  that is, `f (f b a₁) a₂ = f (f b a₂) a₁`. -/
def foldl (f : β → α → β) (H : right_commutative f) (b : β) (s : multiset α) : β :=
quot.lift_on s (λ l, foldl f b l)
  (λ l₁ l₂ p, p.foldl_eq H b)

@[simp] theorem foldl_zero (f : β → α → β) (H b) : foldl f H b 0 = b := rfl

@[simp] theorem foldl_cons (f : β → α → β) (H b a s) :
  foldl f H b (a ::ₘ s) = foldl f H (f b a) s :=
quot.induction_on s $ λ l, rfl

@[simp] theorem foldl_add (f : β → α → β) (H b s t) :
  foldl f H b (s + t) = foldl f H (foldl f H b s) t :=
quotient.induction_on₂ s t $ λ l₁ l₂, foldl_append _ _ _ _

/-- `foldr f H b s` is the lift of the list operation `foldr f b l`,
  which folds `f` over the multiset. It is well defined when `f` is left-commutative,
  that is, `f a₁ (f a₂ b) = f a₂ (f a₁ b)`. -/
def foldr (f : α → β → β) (H : left_commutative f) (b : β) (s : multiset α) : β :=
quot.lift_on s (λ l, foldr f b l)
  (λ l₁ l₂ p, p.foldr_eq H b)

@[simp] theorem foldr_zero (f : α → β → β) (H b) : foldr f H b 0 = b := rfl

@[simp] theorem foldr_cons (f : α → β → β) (H b a s) :
  foldr f H b (a ::ₘ s) = f a (foldr f H b s) :=
quot.induction_on s $ λ l, rfl

@[simp] theorem foldr_add (f : α → β → β) (H b s t) :
  foldr f H b (s + t) = foldr f H (foldr f H b t) s :=
quotient.induction_on₂ s t $ λ l₁ l₂, foldr_append _ _ _ _

@[simp] theorem coe_foldr (f : α → β → β) (H : left_commutative f) (b : β) (l : list α) :
  foldr f H b l = l.foldr f b := rfl

@[simp] theorem coe_foldl (f : β → α → β) (H : right_commutative f) (b : β) (l : list α) :
  foldl f H b l = l.foldl f b := rfl

theorem coe_foldr_swap (f : α → β → β) (H : left_commutative f) (b : β) (l : list α) :
  foldr f H b l = l.foldl (λ x y, f y x) b :=
(congr_arg (foldr f H b) (coe_reverse l)).symm.trans $ foldr_reverse _ _ _

theorem foldr_swap (f : α → β → β) (H : left_commutative f) (b : β) (s : multiset α) :
  foldr f H b s = foldl (λ x y, f y x) (λ x y z, (H _ _ _).symm) b s :=
quot.induction_on s $ λ l, coe_foldr_swap _ _ _ _

theorem foldl_swap (f : β → α → β) (H : right_commutative f) (b : β) (s : multiset α) :
  foldl f H b s = foldr (λ x y, f y x) (λ x y z, (H _ _ _).symm) b s :=
(foldr_swap _ _ _ _).symm

/-- Product of a multiset given a commutative monoid structure on `α`.
  `prod {a, b, c} = a * b * c` -/
@[to_additive]
def prod [comm_monoid α] : multiset α → α :=
foldr (*) (λ x y z, by simp [mul_left_comm]) 1

@[to_additive]
theorem prod_eq_foldr [comm_monoid α] (s : multiset α) :
  prod s = foldr (*) (λ x y z, by simp [mul_left_comm]) 1 s := rfl

@[to_additive]
theorem prod_eq_foldl [comm_monoid α] (s : multiset α) :
  prod s = foldl (*) (λ x y z, by simp [mul_right_comm]) 1 s :=
(foldr_swap _ _ _ _).trans (by simp [mul_comm])

@[simp, to_additive]
theorem coe_prod [comm_monoid α] (l : list α) : prod ↑l = l.prod :=
prod_eq_foldl _

attribute [norm_cast] coe_prod coe_sum

@[simp, to_additive]
theorem prod_zero [comm_monoid α] : @prod α _ 0 = 1 := rfl

@[simp, to_additive]
theorem prod_cons [comm_monoid α] (a : α) (s) : prod (a ::ₘ s) = a * prod s :=
foldr_cons _ _ _ _ _

@[to_additive]
theorem prod_singleton [comm_monoid α] (a : α) : prod (a ::ₘ 0) = a := by simp

@[simp, to_additive]
theorem prod_add [comm_monoid α] (s t : multiset α) : prod (s + t) = prod s * prod t :=
quotient.induction_on₂ s t $ λ l₁ l₂, by simp

instance sum.is_add_monoid_hom [add_comm_monoid α] : is_add_monoid_hom (sum : multiset α → α) :=
{ map_add := sum_add, map_zero := sum_zero }

lemma to_mul_sum [comm_monoid α] (s : multiset (additive α)) :
  additive.to_mul (sum s) = (s.map additive.to_mul).prod :=
multiset.induction (by simp) (by intros; simp *) s

lemma to_add_prod [add_comm_monoid α] (s : multiset (multiplicative α)) :
  multiplicative.to_add (prod s) = (s.map multiplicative.to_add).sum :=
multiset.induction (by simp) (by intros; simp *) s

lemma prod_smul {α : Type*} [comm_monoid α] (m : multiset α) :
  ∀n, (n •ℕ m).prod = m.prod ^ n
| 0       := rfl
| (n + 1) :=
  by rw [add_nsmul, one_nsmul, pow_add, pow_one, prod_add, prod_smul n]

@[simp] theorem prod_repeat [comm_monoid α] (a : α) (n : ℕ) : prod (multiset.repeat a n) = a ^ n :=
by simp [repeat, list.prod_repeat]
@[simp] theorem sum_repeat [add_comm_monoid α] :
  ∀ (a : α) (n : ℕ), sum (multiset.repeat a n) = n •ℕ a :=
by simp [repeat, list.sum_repeat]
attribute [to_additive] prod_repeat

lemma prod_map_one [comm_monoid γ] {m : multiset α} :
  prod (m.map (λa, (1 : γ))) = (1 : γ) :=
by simp
lemma sum_map_zero [add_comm_monoid γ] {m : multiset α} :
  sum (m.map (λa, (0 : γ))) = (0 : γ) :=
by simp
attribute [to_additive] prod_map_one

@[simp, to_additive]
lemma prod_map_mul [comm_monoid γ] {m : multiset α} {f g : α → γ} :
  prod (m.map $ λa, f a * g a) = prod (m.map f) * prod (m.map g) :=
multiset.induction_on m (by simp) (assume a m ih, by simp [ih]; cc)

lemma prod_map_prod_map [comm_monoid γ] (m : multiset α) (n : multiset β) {f : α → β → γ} :
  prod (m.map $ λa, prod $ n.map $ λb, f a b) = prod (n.map $ λb, prod $ m.map $ λa, f a b) :=
multiset.induction_on m (by simp) (assume a m ih, by simp [ih])

lemma sum_map_sum_map [add_comm_monoid γ] (m : multiset α) (n : multiset β) {f : α → β → γ} :
  sum (m.map $ λa, sum $ n.map $ λb, f a b) = sum (n.map $ λb, sum $ m.map $ λa, f a b) :=
multiset.induction_on m (by simp) (assume a m ih, by simp [ih])
attribute [to_additive] prod_map_prod_map

lemma sum_map_mul_left [semiring β] {b : β} {s : multiset α} {f : α → β} :
  sum (s.map (λa, b * f a)) = b * sum (s.map f) :=
multiset.induction_on s (by simp) (assume a s ih, by simp [ih, mul_add])

lemma sum_map_mul_right [semiring β] {b : β} {s : multiset α} {f : α → β} :
  sum (s.map (λa, f a * b)) = sum (s.map f) * b :=
multiset.induction_on s (by simp) (assume a s ih, by simp [ih, add_mul])

lemma prod_eq_zero {M₀ : Type*} [comm_monoid_with_zero M₀] {s : multiset M₀} (h : (0 : M₀) ∈ s) :
  multiset.prod s = 0 :=
begin
  rcases multiset.exists_cons_of_mem h with ⟨s', hs'⟩,
  simp [hs', multiset.prod_cons]
end

lemma prod_eq_zero_iff {M₀ : Type*} [comm_monoid_with_zero M₀] [no_zero_divisors M₀] [nontrivial M₀]
  {s : multiset M₀} :
  multiset.prod s = 0 ↔ (0 : M₀) ∈ s :=
by { rcases s with ⟨l⟩, simp }

theorem prod_ne_zero {M₀ : Type*} [comm_monoid_with_zero M₀] [no_zero_divisors M₀] [nontrivial M₀]
  {m : multiset M₀} (h : (0 : M₀) ∉ m) : m.prod ≠ 0 :=
mt prod_eq_zero_iff.1 h

@[to_additive]
lemma prod_hom [comm_monoid α] [comm_monoid β] (s : multiset α) (f : α →* β) :
  (s.map f).prod = f s.prod :=
quotient.induction_on s $ λ l, by simp only [l.prod_hom f, quot_mk_to_coe, coe_map, coe_prod]

@[to_additive]
theorem prod_hom_rel [comm_monoid β] [comm_monoid γ] (s : multiset α) {r : β → γ → Prop}
  {f : α → β} {g : α → γ} (h₁ : r 1 1) (h₂ : ∀⦃a b c⦄, r b c → r (f a * b) (g a * c)) :
  r (s.map f).prod (s.map g).prod :=
quotient.induction_on s $ λ l,
  by simp only [l.prod_hom_rel h₁ h₂, quot_mk_to_coe, coe_map, coe_prod]

lemma dvd_prod [comm_monoid α] {a : α} {s : multiset α} : a ∈ s → a ∣ s.prod :=
quotient.induction_on s (λ l a h, by simpa using list.dvd_prod h) a

lemma prod_dvd_prod [comm_monoid α] {s t : multiset α} (h : s ≤ t) :
  s.prod ∣ t.prod :=
begin
  rcases multiset.le_iff_exists_add.1 h with ⟨z, rfl⟩,
  simp,
end

@[to_additive sum_nonneg]
lemma one_le_prod_of_one_le [ordered_comm_monoid α] {m : multiset α} :
  (∀ x ∈ m, (1 : α) ≤ x) → 1 ≤ m.prod :=
quotient.induction_on m $ λ l hl, by simpa using list.one_le_prod_of_one_le hl

@[to_additive]
lemma single_le_prod [ordered_comm_monoid α] {m : multiset α} :
  (∀ x ∈ m, (1 : α) ≤ x) → ∀ x ∈ m, x ≤ m.prod :=
quotient.induction_on m $ λ l hl x hx, by simpa using list.single_le_prod hl x hx

@[to_additive all_zero_of_le_zero_le_of_sum_eq_zero]
lemma all_one_of_le_one_le_of_prod_eq_one [ordered_comm_monoid α] {m : multiset α} :
  (∀ x ∈ m, (1 : α) ≤ x) → m.prod = 1 → (∀ x ∈ m, x = (1 : α)) :=
begin
  apply quotient.induction_on m,
  simp only [quot_mk_to_coe, coe_prod, mem_coe],
  intros l hl₁ hl₂ x hx,
  apply all_one_of_le_one_le_of_prod_eq_one hl₁ hl₂ _ hx,
end

lemma sum_eq_zero_iff [canonically_ordered_add_monoid α] {m : multiset α} :
  m.sum = 0 ↔ ∀ x ∈ m, x = (0 : α) :=
quotient.induction_on m $ λ l, by simpa using list.sum_eq_zero_iff l

lemma le_sum_of_subadditive [add_comm_monoid α] [ordered_add_comm_monoid β]
  (f : α → β) (h_zero : f 0 = 0) (h_add : ∀x y, f (x + y) ≤ f x + f y) (s : multiset α) :
  f s.sum ≤ (s.map f).sum :=
multiset.induction_on s (le_of_eq h_zero) $
  assume a s ih, by rw [sum_cons, map_cons, sum_cons];
    from le_trans (h_add a s.sum) (add_le_add_left ih _)

lemma abs_sum_le_sum_abs [linear_ordered_field α] {s : multiset α} :
  abs s.sum ≤ (s.map abs).sum :=
le_sum_of_subadditive _ abs_zero abs_add s

theorem dvd_sum [comm_semiring α] {a : α} {s : multiset α} : (∀ x ∈ s, a ∣ x) → a ∣ s.sum :=
multiset.induction_on s (λ _, dvd_zero _)
  (λ x s ih h, by rw sum_cons; exact dvd_add
    (h _ (mem_cons_self _ _)) (ih (λ y hy, h _ (mem_cons.2 (or.inr hy)))))

@[simp] theorem sum_map_singleton (s : multiset α) : (s.map (λ a, a ::ₘ 0)).sum = s :=
multiset.induction_on s (by simp) (by simp)

/-! ### Join -/

/-- `join S`, where `S` is a multiset of multisets, is the lift of the list join
  operation, that is, the union of all the sets.

     join {{1, 2}, {1, 2}, {0, 1}} = {0, 1, 1, 1, 2, 2} -/
def join : multiset (multiset α) → multiset α := sum

theorem coe_join : ∀ L : list (list α),
  join (L.map (@coe _ (multiset α) _) : multiset (multiset α)) = L.join
| []       := rfl
| (l :: L) := congr_arg (λ s : multiset α, ↑l + s) (coe_join L)

@[simp] theorem join_zero : @join α 0 = 0 := rfl

@[simp] theorem join_cons (s S) : @join α (s ::ₘ S) = s + join S :=
sum_cons _ _

@[simp] theorem join_add (S T) : @join α (S + T) = join S + join T :=
sum_add _ _

@[simp] theorem mem_join {a S} : a ∈ @join α S ↔ ∃ s ∈ S, a ∈ s :=
multiset.induction_on S (by simp) $
  by simp [or_and_distrib_right, exists_or_distrib] {contextual := tt}

@[simp] theorem card_join (S) : card (@join α S) = sum (map card S) :=
multiset.induction_on S (by simp) (by simp)

/-! ### `multiset.bind` -/

/-- `bind s f` is the monad bind operation, defined as `join (map f s)`.
  It is the union of `f a` as `a` ranges over `s`. -/
def bind (s : multiset α) (f : α → multiset β) : multiset β :=
join (map f s)

@[simp] theorem coe_bind (l : list α) (f : α → list β) :
  @bind α β l (λ a, f a) = l.bind f :=
by rw [list.bind, ← coe_join, list.map_map]; refl

@[simp] theorem zero_bind (f : α → multiset β) : bind 0 f = 0 := rfl

@[simp] theorem cons_bind (a s) (f : α → multiset β) : bind (a ::ₘ s) f = f a + bind s f :=
by simp [bind]

@[simp] theorem add_bind (s t) (f : α → multiset β) : bind (s + t) f = bind s f + bind t f :=
by simp [bind]

@[simp] theorem bind_zero (s : multiset α) : bind s (λa, 0 : α → multiset β) = 0 :=
by simp [bind, join]

@[simp] theorem bind_add (s : multiset α) (f g : α → multiset β) :
  bind s (λa, f a + g a) = bind s f + bind s g :=
by simp [bind, join]

@[simp] theorem bind_cons (s : multiset α) (f : α → β) (g : α → multiset β) :
  bind s (λa, f a ::ₘ g a) = map f s + bind s g :=
multiset.induction_on s (by simp) (by simp [add_comm, add_left_comm] {contextual := tt})

@[simp] theorem mem_bind {b s} {f : α → multiset β} : b ∈ bind s f ↔ ∃ a ∈ s, b ∈ f a :=
by simp [bind]; simp [-exists_and_distrib_right, exists_and_distrib_right.symm];
   rw exists_swap; simp [and_assoc]

@[simp] theorem card_bind (s) (f : α → multiset β) : card (bind s f) = sum (map (card ∘ f) s) :=
by simp [bind]

lemma bind_congr {f g : α → multiset β} {m : multiset α} :
  (∀a∈m, f a = g a) → bind m f = bind m g :=
by simp [bind] {contextual := tt}

lemma bind_hcongr {β' : Type*} {m : multiset α} {f : α → multiset β} {f' : α → multiset β'}
  (h : β = β') (hf : ∀a∈m, f a == f' a) : bind m f == bind m f' :=
begin subst h, simp at hf, simp [bind_congr hf] end

lemma map_bind (m : multiset α) (n : α → multiset β) (f : β → γ) :
  map f (bind m n) = bind m (λa, map f (n a)) :=
multiset.induction_on m (by simp) (by simp {contextual := tt})

lemma bind_map (m : multiset α) (n : β → multiset γ) (f : α → β) :
  bind (map f m) n = bind m (λa, n (f a)) :=
multiset.induction_on m (by simp) (by simp {contextual := tt})

lemma bind_assoc {s : multiset α} {f : α → multiset β} {g : β → multiset γ} :
  (s.bind f).bind g = s.bind (λa, (f a).bind g) :=
multiset.induction_on s (by simp) (by simp {contextual := tt})

lemma bind_bind (m : multiset α) (n : multiset β) {f : α → β → multiset γ} :
  (bind m $ λa, bind n $ λb, f a b) = (bind n $ λb, bind m $ λa, f a b) :=
multiset.induction_on m (by simp) (by simp {contextual := tt})

lemma bind_map_comm (m : multiset α) (n : multiset β) {f : α → β → γ} :
  (bind m $ λa, n.map $ λb, f a b) = (bind n $ λb, m.map $ λa, f a b) :=
multiset.induction_on m (by simp) (by simp {contextual := tt})

@[simp, to_additive]
lemma prod_bind [comm_monoid β] (s : multiset α) (t : α → multiset β) :
  prod (bind s t) = prod (s.map $ λa, prod (t a)) :=
multiset.induction_on s (by simp) (assume a s ih, by simp [ih, cons_bind])

/-! ### Product of two `multiset`s -/

/-- The multiplicity of `(a, b)` in `product s t` is
  the product of the multiplicity of `a` in `s` and `b` in `t`. -/
def product (s : multiset α) (t : multiset β) : multiset (α × β) :=
s.bind $ λ a, t.map $ prod.mk a

@[simp] theorem coe_product (l₁ : list α) (l₂ : list β) :
  @product α β l₁ l₂ = l₁.product l₂ :=
by rw [product, list.product, ← coe_bind]; simp

@[simp] theorem zero_product (t) : @product α β 0 t = 0 := rfl

@[simp] theorem cons_product (a : α) (s : multiset α) (t : multiset β) :
  product (a ::ₘ s) t = map (prod.mk a) t + product s t :=
by simp [product]

@[simp] theorem product_singleton (a : α) (b : β) : product (a ::ₘ 0) (b ::ₘ 0) = (a,b) ::ₘ 0 := rfl

@[simp] theorem add_product (s t : multiset α) (u : multiset β) :
  product (s + t) u = product s u + product t u :=
by simp [product]

@[simp] theorem product_add (s : multiset α) : ∀ t u : multiset β,
  product s (t + u) = product s t + product s u :=
multiset.induction_on s (λ t u, rfl) $ λ a s IH t u,
  by rw [cons_product, IH]; simp; cc

@[simp] theorem mem_product {s t} : ∀ {p : α × β}, p ∈ @product α β s t ↔ p.1 ∈ s ∧ p.2 ∈ t
| (a, b) := by simp [product, and.left_comm]

@[simp] theorem card_product (s : multiset α) (t : multiset β) :
  card (product s t) = card s * card t :=
by simp [product, repeat, (∘), mul_comm]

/-! ### Sigma multiset -/
section
variable {σ : α → Type*}

/-- `sigma s t` is the dependent version of `product`. It is the sum of
  `(a, b)` as `a` ranges over `s` and `b` ranges over `t a`. -/
protected def sigma (s : multiset α) (t : Π a, multiset (σ a)) : multiset (Σ a, σ a) :=
s.bind $ λ a, (t a).map $ sigma.mk a

@[simp] theorem coe_sigma (l₁ : list α) (l₂ : Π a, list (σ a)) :
  @multiset.sigma α σ l₁ (λ a, l₂ a) = l₁.sigma l₂ :=
by rw [multiset.sigma, list.sigma, ← coe_bind]; simp

@[simp] theorem zero_sigma (t) : @multiset.sigma α σ 0 t = 0 := rfl

@[simp] theorem cons_sigma (a : α) (s : multiset α) (t : Π a, multiset (σ a)) :
  (a ::ₘ s).sigma t = map (sigma.mk a) (t a) + s.sigma t :=
by simp [multiset.sigma]

@[simp] theorem sigma_singleton (a : α) (b : α → β) :
  (a ::ₘ 0).sigma (λ a, b a ::ₘ 0) = ⟨a, b a⟩ ::ₘ 0 := rfl

@[simp] theorem add_sigma (s t : multiset α) (u : Π a, multiset (σ a)) :
  (s + t).sigma u = s.sigma u + t.sigma u :=
by simp [multiset.sigma]

@[simp] theorem sigma_add (s : multiset α) : ∀ t u : Π a, multiset (σ a),
  s.sigma (λ a, t a + u a) = s.sigma t + s.sigma u :=
multiset.induction_on s (λ t u, rfl) $ λ a s IH t u,
  by rw [cons_sigma, IH]; simp; cc

@[simp] theorem mem_sigma {s t} : ∀ {p : Σ a, σ a},
  p ∈ @multiset.sigma α σ s t ↔ p.1 ∈ s ∧ p.2 ∈ t p.1
| ⟨a, b⟩ := by simp [multiset.sigma, and_assoc, and.left_comm]

@[simp] theorem card_sigma (s : multiset α) (t : Π a, multiset (σ a)) :
  card (s.sigma t) = sum (map (λ a, card (t a)) s) :=
by simp [multiset.sigma, (∘)]

end

/-! ### Map for partial functions -/

/-- Lift of the list `pmap` operation. Map a partial function `f` over a multiset
  `s` whose elements are all in the domain of `f`. -/
def pmap {p : α → Prop} (f : Π a, p a → β) (s : multiset α) : (∀ a ∈ s, p a) → multiset β :=
quot.rec_on s (λ l H, ↑(pmap f l H)) $ λ l₁ l₂ (pp : l₁ ~ l₂),
funext $ λ (H₂ : ∀ a ∈ l₂, p a),
have H₁ : ∀ a ∈ l₁, p a, from λ a h, H₂ a (pp.subset h),
have ∀ {s₂ e H}, @eq.rec (multiset α) l₁
  (λ s, (∀ a ∈ s, p a) → multiset β) (λ _, ↑(pmap f l₁ H₁))
  s₂ e H = ↑(pmap f l₁ H₁), by intros s₂ e _; subst e,
this.trans $ quot.sound $ pp.pmap f

@[simp] theorem coe_pmap {p : α → Prop} (f : Π a, p a → β)
  (l : list α) (H : ∀ a ∈ l, p a) : pmap f l H = l.pmap f H := rfl

@[simp] lemma pmap_zero {p : α → Prop} (f : Π a, p a → β) (h : ∀a∈(0:multiset α), p a) :
  pmap f 0 h = 0 := rfl

@[simp] lemma pmap_cons {p : α → Prop} (f : Π a, p a → β) (a : α) (m : multiset α) :
  ∀(h : ∀b∈a ::ₘ m, p b), pmap f (a ::ₘ m) h =
    f a (h a (mem_cons_self a m)) ::ₘ pmap f m (λa ha, h a $ mem_cons_of_mem ha) :=
quotient.induction_on m $ assume l h, rfl

/-- "Attach" a proof that `a ∈ s` to each element `a` in `s` to produce
  a multiset on `{x // x ∈ s}`. -/
def attach (s : multiset α) : multiset {x // x ∈ s} := pmap subtype.mk s (λ a, id)

@[simp] theorem coe_attach (l : list α) :
 @eq (multiset {x // x ∈ l}) (@attach α l) l.attach := rfl

theorem sizeof_lt_sizeof_of_mem [has_sizeof α] {x : α} {s : multiset α} (hx : x ∈ s) :
  sizeof x < sizeof s := by
{ induction s with l a b, exact list.sizeof_lt_sizeof_of_mem hx, refl }

theorem pmap_eq_map (p : α → Prop) (f : α → β) (s : multiset α) :
  ∀ H, @pmap _ _ p (λ a _, f a) s H = map f s :=
quot.induction_on s $ λ l H, congr_arg coe $ pmap_eq_map p f l H

theorem pmap_congr {p q : α → Prop} {f : Π a, p a → β} {g : Π a, q a → β}
  (s : multiset α) {H₁ H₂} (h : ∀ a h₁ h₂, f a h₁ = g a h₂) :
  pmap f s H₁ = pmap g s H₂ :=
quot.induction_on s (λ l H₁ H₂, congr_arg coe $ pmap_congr l h) H₁ H₂

theorem map_pmap {p : α → Prop} (g : β → γ) (f : Π a, p a → β)
  (s) : ∀ H, map g (pmap f s H) = pmap (λ a h, g (f a h)) s H :=
quot.induction_on s $ λ l H, congr_arg coe $ map_pmap g f l H

theorem pmap_eq_map_attach {p : α → Prop} (f : Π a, p a → β)
  (s) : ∀ H, pmap f s H = s.attach.map (λ x, f x.1 (H _ x.2)) :=
quot.induction_on s $ λ l H, congr_arg coe $ pmap_eq_map_attach f l H

theorem attach_map_val (s : multiset α) : s.attach.map subtype.val = s :=
quot.induction_on s $ λ l, congr_arg coe $ attach_map_val l

@[simp] theorem mem_attach (s : multiset α) : ∀ x, x ∈ s.attach :=
quot.induction_on s $ λ l, mem_attach _

@[simp] theorem mem_pmap {p : α → Prop} {f : Π a, p a → β}
  {s H b} : b ∈ pmap f s H ↔ ∃ a (h : a ∈ s), f a (H a h) = b :=
quot.induction_on s (λ l H, mem_pmap) H

@[simp] theorem card_pmap {p : α → Prop} (f : Π a, p a → β)
  (s H) : card (pmap f s H) = card s :=
quot.induction_on s (λ l H, length_pmap) H

@[simp] theorem card_attach {m : multiset α} : card (attach m) = card m := card_pmap _ _ _

@[simp] lemma attach_zero : (0 : multiset α).attach = 0 := rfl

lemma attach_cons (a : α) (m : multiset α) :
  (a ::ₘ m).attach = ⟨a, mem_cons_self a m⟩ ::ₘ (m.attach.map $ λp, ⟨p.1, mem_cons_of_mem p.2⟩) :=
quotient.induction_on m $ assume l, congr_arg coe $ congr_arg (list.cons _) $
  by rw [list.map_pmap]; exact list.pmap_congr _ (assume a' h₁ h₂, subtype.eq rfl)

section decidable_pi_exists
variables {m : multiset α}

protected def decidable_forall_multiset {p : α → Prop} [hp : ∀a, decidable (p a)] :
  decidable (∀a∈m, p a) :=
quotient.rec_on_subsingleton m (λl, decidable_of_iff (∀a∈l, p a) $ by simp)

instance decidable_dforall_multiset {p : Πa∈m, Prop} [hp : ∀a (h : a ∈ m), decidable (p a h)] :
  decidable (∀a (h : a ∈ m), p a h) :=
decidable_of_decidable_of_iff
  (@multiset.decidable_forall_multiset {a // a ∈ m} m.attach (λa, p a.1 a.2) _)
  (iff.intro (assume h a ha, h ⟨a, ha⟩ (mem_attach _ _)) (assume h ⟨a, ha⟩ _, h _ _))

/-- decidable equality for functions whose domain is bounded by multisets -/
instance decidable_eq_pi_multiset {β : α → Type*} [h : ∀a, decidable_eq (β a)] :
  decidable_eq (Πa∈m, β a) :=
assume f g, decidable_of_iff (∀a (h : a ∈ m), f a h = g a h) (by simp [function.funext_iff])

def decidable_exists_multiset {p : α → Prop} [decidable_pred p] :
  decidable (∃ x ∈ m, p x) :=
quotient.rec_on_subsingleton m list.decidable_exists_mem

instance decidable_dexists_multiset {p : Πa∈m, Prop} [hp : ∀a (h : a ∈ m), decidable (p a h)] :
  decidable (∃a (h : a ∈ m), p a h) :=
decidable_of_decidable_of_iff
  (@multiset.decidable_exists_multiset {a // a ∈ m} m.attach (λa, p a.1 a.2) _)
  (iff.intro (λ ⟨⟨a, ha₁⟩, _, ha₂⟩, ⟨a, ha₁, ha₂⟩)
    (λ ⟨a, ha₁, ha₂⟩, ⟨⟨a, ha₁⟩, mem_attach _ _, ha₂⟩))

end decidable_pi_exists

/-! ### Subtraction -/
section
variables [decidable_eq α] {s t u : multiset α} {a b : α}

/-- `s - t` is the multiset such that
  `count a (s - t) = count a s - count a t` for all `a`. -/
protected def sub (s t : multiset α) : multiset α :=
quotient.lift_on₂ s t (λ l₁ l₂, (l₁.diff l₂ : multiset α)) $ λ v₁ v₂ w₁ w₂ p₁ p₂,
  quot.sound $ p₁.diff p₂

instance : has_sub (multiset α) := ⟨multiset.sub⟩

@[simp] theorem coe_sub (s t : list α) : (s - t : multiset α) = (s.diff t : list α) := rfl

theorem sub_eq_fold_erase (s t : multiset α) : s - t = foldl erase erase_comm s t :=
quotient.induction_on₂ s t $ λ l₁ l₂,
show ↑(l₁.diff l₂) = foldl erase erase_comm ↑l₁ ↑l₂,
by { rw diff_eq_foldl l₁ l₂, symmetry, exact foldl_hom _ _ _ _ _ (λ x y, rfl) }

@[simp] theorem sub_zero (s : multiset α) : s - 0 = s :=
quot.induction_on s $ λ l, rfl

@[simp] theorem sub_cons (a : α) (s t : multiset α) : s - a ::ₘ t = s.erase a - t :=
quotient.induction_on₂ s t $ λ l₁ l₂, congr_arg coe $ diff_cons _ _ _

theorem add_sub_of_le (h : s ≤ t) : s + (t - s) = t :=
begin
  revert t,
  refine multiset.induction_on s (by simp) (λ a s IH t h, _),
  have := cons_erase (mem_of_le h (mem_cons_self _ _)),
  rw [cons_add, sub_cons, IH, this],
  exact (cons_le_cons_iff a).1 (this.symm ▸ h)
end

theorem sub_add' : s - (t + u) = s - t - u :=
quotient.induction_on₃ s t u $
λ l₁ l₂ l₃, congr_arg coe $ diff_append _ _ _

theorem sub_add_cancel (h : t ≤ s) : s - t + t = s :=
by rw [add_comm, add_sub_of_le h]

@[simp] theorem add_sub_cancel_left (s : multiset α) : ∀ t, s + t - s = t :=
multiset.induction_on s (by simp)
  (λ a s IH t, by rw [cons_add, sub_cons, erase_cons_head, IH])

@[simp] theorem add_sub_cancel (s t : multiset α) : s + t - t = s :=
by rw [add_comm, add_sub_cancel_left]

theorem sub_le_sub_right (h : s ≤ t) (u) : s - u ≤ t - u :=
by revert s t h; exact
multiset.induction_on u (by simp {contextual := tt})
  (λ a u IH s t h, by simp [IH, erase_le_erase a h])

theorem sub_le_sub_left (h : s ≤ t) : ∀ u, u - t ≤ u - s :=
le_induction_on h $ λ l₁ l₂ h, begin
  induction h with l₁ l₂ a s IH l₁ l₂ a s IH; intro u,
  { refl },
  { rw [← cons_coe, sub_cons],
    exact le_trans (sub_le_sub_right (erase_le _ _) _) (IH u) },
  { rw [← cons_coe, sub_cons, ← cons_coe, sub_cons],
    exact IH _ }
end

theorem sub_le_iff_le_add : s - t ≤ u ↔ s ≤ u + t :=
by revert s; exact
multiset.induction_on t (by simp)
  (λ a t IH s, by simp [IH, erase_le_iff_le_cons])

theorem le_sub_add (s t : multiset α) : s ≤ s - t + t :=
sub_le_iff_le_add.1 (le_refl _)

theorem sub_le_self (s t : multiset α) : s - t ≤ s :=
sub_le_iff_le_add.2 (le_add_right _ _)

@[simp] theorem card_sub {s t : multiset α} (h : t ≤ s) : card (s - t) = card s - card t :=
(nat.sub_eq_of_eq_add $ by rw [add_comm, ← card_add, sub_add_cancel h]).symm

/-! ### Union -/

/-- `s ∪ t` is the lattice join operation with respect to the
  multiset `≤`. The multiplicity of `a` in `s ∪ t` is the maximum
  of the multiplicities in `s` and `t`. -/
def union (s t : multiset α) : multiset α := s - t + t

instance : has_union (multiset α) := ⟨union⟩

theorem union_def (s t : multiset α) : s ∪ t = s - t + t := rfl

theorem le_union_left (s t : multiset α) : s ≤ s ∪ t := le_sub_add _ _

theorem le_union_right (s t : multiset α) : t ≤ s ∪ t := le_add_left _ _

theorem eq_union_left : t ≤ s → s ∪ t = s := sub_add_cancel

theorem union_le_union_right (h : s ≤ t) (u) : s ∪ u ≤ t ∪ u :=
add_le_add_right (sub_le_sub_right h _) u

theorem union_le (h₁ : s ≤ u) (h₂ : t ≤ u) : s ∪ t ≤ u :=
by rw ← eq_union_left h₂; exact union_le_union_right h₁ t

@[simp] theorem mem_union : a ∈ s ∪ t ↔ a ∈ s ∨ a ∈ t :=
⟨λ h, (mem_add.1 h).imp_left (mem_of_le $ sub_le_self _ _),
 or.rec (mem_of_le $ le_union_left _ _) (mem_of_le $ le_union_right _ _)⟩

@[simp] theorem map_union [decidable_eq β] {f : α → β} (finj : function.injective f)
  {s t : multiset α} :
  map f (s ∪ t) = map f s ∪ map f t :=
quotient.induction_on₂ s t $ λ l₁ l₂,
congr_arg coe (by rw [list.map_append f, list.map_diff finj])

/-! ### Intersection -/

/-- `s ∩ t` is the lattice meet operation with respect to the
  multiset `≤`. The multiplicity of `a` in `s ∩ t` is the minimum
  of the multiplicities in `s` and `t`. -/
def inter (s t : multiset α) : multiset α :=
quotient.lift_on₂ s t (λ l₁ l₂, (l₁.bag_inter l₂ : multiset α)) $ λ v₁ v₂ w₁ w₂ p₁ p₂,
  quot.sound $ p₁.bag_inter p₂

instance : has_inter (multiset α) := ⟨inter⟩

@[simp] theorem inter_zero (s : multiset α) : s ∩ 0 = 0 :=
quot.induction_on s $ λ l, congr_arg coe l.bag_inter_nil

@[simp] theorem zero_inter (s : multiset α) : 0 ∩ s = 0 :=
quot.induction_on s $ λ l, congr_arg coe l.nil_bag_inter

@[simp] theorem cons_inter_of_pos {a} (s : multiset α) {t} :
  a ∈ t → (a ::ₘ s) ∩ t = a ::ₘ s ∩ t.erase a :=
quotient.induction_on₂ s t $ λ l₁ l₂ h,
congr_arg coe $ cons_bag_inter_of_pos _ h

@[simp] theorem cons_inter_of_neg {a} (s : multiset α) {t} :
  a ∉ t → (a ::ₘ s) ∩ t = s ∩ t :=
quotient.induction_on₂ s t $ λ l₁ l₂ h,
congr_arg coe $ cons_bag_inter_of_neg _ h

theorem inter_le_left (s t : multiset α) : s ∩ t ≤ s :=
quotient.induction_on₂ s t $ λ l₁ l₂,
(bag_inter_sublist_left _ _).subperm

theorem inter_le_right (s : multiset α) : ∀ t, s ∩ t ≤ t :=
multiset.induction_on s (λ t, (zero_inter t).symm ▸ zero_le _) $
λ a s IH t, if h : a ∈ t
  then by simpa [h] using cons_le_cons a (IH (t.erase a))
  else by simp [h, IH]

theorem le_inter (h₁ : s ≤ t) (h₂ : s ≤ u) : s ≤ t ∩ u :=
begin
  revert s u, refine multiset.induction_on t _ (λ a t IH, _); intros,
  { simp [h₁] },
  by_cases a ∈ u,
  { rw [cons_inter_of_pos _ h, ← erase_le_iff_le_cons],
    exact IH (erase_le_iff_le_cons.2 h₁) (erase_le_erase _ h₂) },
  { rw cons_inter_of_neg _ h,
    exact IH ((le_cons_of_not_mem $ mt (mem_of_le h₂) h).1 h₁) h₂ }
end

@[simp] theorem mem_inter : a ∈ s ∩ t ↔ a ∈ s ∧ a ∈ t :=
⟨λ h, ⟨mem_of_le (inter_le_left _ _) h, mem_of_le (inter_le_right _ _) h⟩,
 λ ⟨h₁, h₂⟩, by rw [← cons_erase h₁, cons_inter_of_pos _ h₂]; apply mem_cons_self⟩

instance : lattice (multiset α) :=
{ sup          := (∪),
  sup_le       := @union_le _ _,
  le_sup_left  := le_union_left,
  le_sup_right := le_union_right,
  inf          := (∩),
  le_inf       := @le_inter _ _,
  inf_le_left  := inter_le_left,
  inf_le_right := inter_le_right,
  ..@multiset.partial_order α }

@[simp] theorem sup_eq_union (s t : multiset α) : s ⊔ t = s ∪ t := rfl
@[simp] theorem inf_eq_inter (s t : multiset α) : s ⊓ t = s ∩ t := rfl

@[simp] theorem le_inter_iff : s ≤ t ∩ u ↔ s ≤ t ∧ s ≤ u := le_inf_iff
@[simp] theorem union_le_iff : s ∪ t ≤ u ↔ s ≤ u ∧ t ≤ u := sup_le_iff

instance : semilattice_inf_bot (multiset α) :=
{ bot := 0, bot_le := zero_le, ..multiset.lattice }

theorem union_comm (s t : multiset α) : s ∪ t = t ∪ s := sup_comm
theorem inter_comm (s t : multiset α) : s ∩ t = t ∩ s := inf_comm

theorem eq_union_right (h : s ≤ t) : s ∪ t = t :=
by rw [union_comm, eq_union_left h]

theorem union_le_union_left (h : s ≤ t) (u) : u ∪ s ≤ u ∪ t :=
sup_le_sup_left h _

theorem union_le_add (s t : multiset α) : s ∪ t ≤ s + t :=
union_le (le_add_right _ _) (le_add_left _ _)

theorem union_add_distrib (s t u : multiset α) : (s ∪ t) + u = (s + u) ∪ (t + u) :=
by simpa [(∪), union, eq_comm, add_assoc] using show s + u - (t + u) = s - t,
by rw [add_comm t, sub_add', add_sub_cancel]

theorem add_union_distrib (s t u : multiset α) : s + (t ∪ u) = (s + t) ∪ (s + u) :=
by rw [add_comm, union_add_distrib, add_comm s, add_comm s]

theorem cons_union_distrib (a : α) (s t : multiset α) : a ::ₘ (s ∪ t) = (a ::ₘ s) ∪ (a ::ₘ t) :=
by simpa using add_union_distrib (a ::ₘ 0) s t

theorem inter_add_distrib (s t u : multiset α) : (s ∩ t) + u = (s + u) ∩ (t + u) :=
begin
  by_contra h,
  cases lt_iff_cons_le.1 (lt_of_le_of_ne (le_inter
    (add_le_add_right (inter_le_left s t) u)
    (add_le_add_right (inter_le_right s t) u)) h) with a hl,
  rw ← cons_add at hl,
  exact not_le_of_lt (lt_cons_self (s ∩ t) a) (le_inter
    (le_of_add_le_add_right (le_trans hl (inter_le_left _ _)))
    (le_of_add_le_add_right (le_trans hl (inter_le_right _ _))))
end

theorem add_inter_distrib (s t u : multiset α) : s + (t ∩ u) = (s + t) ∩ (s + u) :=
by rw [add_comm, inter_add_distrib, add_comm s, add_comm s]

theorem cons_inter_distrib (a : α) (s t : multiset α) : a ::ₘ (s ∩ t) = (a ::ₘ s) ∩ (a ::ₘ t) :=
by simp

theorem union_add_inter (s t : multiset α) : s ∪ t + s ∩ t = s + t :=
begin
  apply le_antisymm,
  { rw union_add_distrib,
    refine union_le (add_le_add_left (inter_le_right _ _) _) _,
    rw add_comm, exact add_le_add_right (inter_le_left _ _) _ },
  { rw [add_comm, add_inter_distrib],
    refine le_inter (add_le_add_right (le_union_right _ _) _) _,
    rw add_comm, exact add_le_add_right (le_union_left _ _) _ }
end

theorem sub_add_inter (s t : multiset α) : s - t + s ∩ t = s :=
begin
  rw [inter_comm],
  revert s, refine multiset.induction_on t (by simp) (λ a t IH s, _),
  by_cases a ∈ s,
  { rw [cons_inter_of_pos _ h, sub_cons, add_cons, IH, cons_erase h] },
  { rw [cons_inter_of_neg _ h, sub_cons, erase_of_not_mem h, IH] }
end

theorem sub_inter (s t : multiset α) : s - (s ∩ t) = s - t :=
add_right_cancel $
by rw [sub_add_inter s t, sub_add_cancel (inter_le_left _ _)]

end

/-! ### `multiset.filter` -/
section
variables (p : α → Prop) [decidable_pred p]

/-- `filter p s` returns the elements in `s` (with the same multiplicities)
  which satisfy `p`, and removes the rest. -/
def filter (s : multiset α) : multiset α :=
quot.lift_on s (λ l, (filter p l : multiset α))
  (λ l₁ l₂ h, quot.sound $ h.filter p)

@[simp] theorem coe_filter (l : list α) : filter p (↑l) = l.filter p := rfl

@[simp] theorem filter_zero : filter p 0 = 0 := rfl

lemma filter_congr {p q : α → Prop} [decidable_pred p] [decidable_pred q]
  {s : multiset α} : (∀ x ∈ s, p x ↔ q x) → filter p s = filter q s :=
quot.induction_on s $ λ l h, congr_arg coe $ filter_congr h

@[simp] theorem filter_add (s t : multiset α) : filter p (s + t) = filter p s + filter p t :=
quotient.induction_on₂ s t $ λ l₁ l₂, congr_arg coe $ filter_append _ _

@[simp] theorem filter_le (s : multiset α) : filter p s ≤ s :=
quot.induction_on s $ λ l, (filter_sublist _).subperm

@[simp] theorem filter_subset (s : multiset α) : filter p s ⊆ s :=
subset_of_le $ filter_le _ _

theorem filter_le_filter {s t} (h : s ≤ t) : filter p s ≤ filter p t :=
le_induction_on h $ λ l₁ l₂ h, (filter_sublist_filter p h).subperm

variable {p}

@[simp] theorem filter_cons_of_pos {a : α} (s) : p a → filter p (a ::ₘ s) = a ::ₘ filter p s :=
quot.induction_on s $ λ l h, congr_arg coe $ filter_cons_of_pos l h

@[simp] theorem filter_cons_of_neg {a : α} (s) : ¬ p a → filter p (a ::ₘ s) = filter p s :=
quot.induction_on s $ λ l h, @congr_arg _ _ _ _ coe $ filter_cons_of_neg l h

@[simp] theorem mem_filter {a : α} {s} : a ∈ filter p s ↔ a ∈ s ∧ p a :=
quot.induction_on s $ λ l, mem_filter

theorem of_mem_filter {a : α} {s} (h : a ∈ filter p s) : p a :=
(mem_filter.1 h).2

theorem mem_of_mem_filter {a : α} {s} (h : a ∈ filter p s) : a ∈ s :=
(mem_filter.1 h).1

theorem mem_filter_of_mem {a : α} {l} (m : a ∈ l) (h : p a) : a ∈ filter p l :=
mem_filter.2 ⟨m, h⟩

theorem filter_eq_self {s} : filter p s = s ↔ ∀ a ∈ s, p a :=
quot.induction_on s $ λ l, iff.trans ⟨λ h,
  eq_of_sublist_of_length_eq (filter_sublist _) (@congr_arg _ _ _ _ card h),
  congr_arg coe⟩ filter_eq_self

theorem filter_eq_nil {s} : filter p s = 0 ↔ ∀ a ∈ s, ¬p a :=
quot.induction_on s $ λ l, iff.trans ⟨λ h,
  eq_nil_of_length_eq_zero (@congr_arg _ _ _ _ card h),
  congr_arg coe⟩ filter_eq_nil

theorem le_filter {s t} : s ≤ filter p t ↔ s ≤ t ∧ ∀ a ∈ s, p a :=
⟨λ h, ⟨le_trans h (filter_le _ _), λ a m, of_mem_filter (mem_of_le h m)⟩,
 λ ⟨h, al⟩, filter_eq_self.2 al ▸ filter_le_filter p h⟩

variable (p)

@[simp] theorem filter_sub [decidable_eq α] (s t : multiset α) :
  filter p (s - t) = filter p s - filter p t :=
begin
  revert s, refine multiset.induction_on t (by simp) (λ a t IH s, _),
  rw [sub_cons, IH],
  by_cases p a,
  { rw [filter_cons_of_pos _ h, sub_cons], congr,
    by_cases m : a ∈ s,
    { rw [← cons_inj_right a, ← filter_cons_of_pos _ h,
          cons_erase (mem_filter_of_mem m h), cons_erase m] },
    { rw [erase_of_not_mem m, erase_of_not_mem (mt mem_of_mem_filter m)] } },
  { rw [filter_cons_of_neg _ h],
    by_cases m : a ∈ s,
    { rw [(by rw filter_cons_of_neg _ h : filter p (erase s a) = filter p (a ::ₘ erase s a)),
          cons_erase m] },
    { rw [erase_of_not_mem m] } }
end

@[simp] theorem filter_union [decidable_eq α] (s t : multiset α) :
  filter p (s ∪ t) = filter p s ∪ filter p t :=
by simp [(∪), union]

@[simp] theorem filter_inter [decidable_eq α] (s t : multiset α) :
  filter p (s ∩ t) = filter p s ∩ filter p t :=
le_antisymm (le_inter
    (filter_le_filter _ $ inter_le_left _ _)
    (filter_le_filter _ $ inter_le_right _ _)) $ le_filter.2
⟨inf_le_inf (filter_le _ _) (filter_le _ _),
  λ a h, of_mem_filter (mem_of_le (inter_le_left _ _) h)⟩

@[simp] theorem filter_filter (q) [decidable_pred q] (s : multiset α) :
  filter p (filter q s) = filter (λ a, p a ∧ q a) s :=
quot.induction_on s $ λ l, congr_arg coe $ filter_filter p q l

theorem filter_add_filter (q) [decidable_pred q] (s : multiset α) :
  filter p s + filter q s = filter (λ a, p a ∨ q a) s + filter (λ a, p a ∧ q a) s :=
multiset.induction_on s rfl $ λ a s IH,
by by_cases p a; by_cases q a; simp *

theorem filter_add_not (s : multiset α) :
  filter p s + filter (λ a, ¬ p a) s = s :=
by rw [filter_add_filter, filter_eq_self.2, filter_eq_nil.2]; simp [decidable.em]

/-! ### Simultaneously filter and map elements of a multiset -/

/-- `filter_map f s` is a combination filter/map operation on `s`.
  The function `f : α → option β` is applied to each element of `s`;
  if `f a` is `some b` then `b` is added to the result, otherwise
  `a` is removed from the resulting multiset. -/
def filter_map (f : α → option β) (s : multiset α) : multiset β :=
quot.lift_on s (λ l, (filter_map f l : multiset β))
  (λ l₁ l₂ h, quot.sound $ h.filter_map f)

@[simp] theorem coe_filter_map (f : α → option β) (l : list α) :
  filter_map f l = l.filter_map f := rfl

@[simp] theorem filter_map_zero (f : α → option β) : filter_map f 0 = 0 := rfl

@[simp] theorem filter_map_cons_none {f : α → option β} (a : α) (s : multiset α) (h : f a = none) :
  filter_map f (a ::ₘ s) = filter_map f s :=
quot.induction_on s $ λ l, @congr_arg _ _ _ _ coe $ filter_map_cons_none a l h

@[simp] theorem filter_map_cons_some (f : α → option β)
  (a : α) (s : multiset α) {b : β} (h : f a = some b) :
  filter_map f (a ::ₘ s) = b ::ₘ filter_map f s :=
quot.induction_on s $ λ l, @congr_arg _ _ _ _ coe $ filter_map_cons_some f a l h

theorem filter_map_eq_map (f : α → β) : filter_map (some ∘ f) = map f :=
funext $ λ s, quot.induction_on s $ λ l,
@congr_arg _ _ _ _ coe $ congr_fun (filter_map_eq_map f) l

theorem filter_map_eq_filter : filter_map (option.guard p) = filter p :=
funext $ λ s, quot.induction_on s $ λ l,
@congr_arg _ _ _ _ coe $ congr_fun (filter_map_eq_filter p) l

theorem filter_map_filter_map (f : α → option β) (g : β → option γ) (s : multiset α) :
  filter_map g (filter_map f s) = filter_map (λ x, (f x).bind g) s :=
quot.induction_on s $ λ l, congr_arg coe $ filter_map_filter_map f g l

theorem map_filter_map (f : α → option β) (g : β → γ) (s : multiset α) :
  map g (filter_map f s) = filter_map (λ x, (f x).map g) s :=
quot.induction_on s $ λ l, congr_arg coe $ map_filter_map f g l

theorem filter_map_map (f : α → β) (g : β → option γ) (s : multiset α) :
  filter_map g (map f s) = filter_map (g ∘ f) s :=
quot.induction_on s $ λ l, congr_arg coe $ filter_map_map f g l

theorem filter_filter_map (f : α → option β) (p : β → Prop) [decidable_pred p] (s : multiset α) :
  filter p (filter_map f s) = filter_map (λ x, (f x).filter p) s :=
quot.induction_on s $ λ l, congr_arg coe $ filter_filter_map f p l

theorem filter_map_filter (f : α → option β) (s : multiset α) :
  filter_map f (filter p s) = filter_map (λ x, if p x then f x else none) s :=
quot.induction_on s $ λ l, congr_arg coe $ filter_map_filter p f l

@[simp] theorem filter_map_some (s : multiset α) : filter_map some s = s :=
quot.induction_on s $ λ l, congr_arg coe $ filter_map_some l

@[simp] theorem mem_filter_map (f : α → option β) (s : multiset α) {b : β} :
  b ∈ filter_map f s ↔ ∃ a, a ∈ s ∧ f a = some b :=
quot.induction_on s $ λ l, mem_filter_map f l

theorem map_filter_map_of_inv (f : α → option β) (g : β → α)
  (H : ∀ x : α, (f x).map g = some x) (s : multiset α) :
  map g (filter_map f s) = s :=
quot.induction_on s $ λ l, congr_arg coe $ map_filter_map_of_inv f g H l

theorem filter_map_le_filter_map (f : α → option β) {s t : multiset α}
  (h : s ≤ t) : filter_map f s ≤ filter_map f t :=
le_induction_on h $ λ l₁ l₂ h, (h.filter_map _).subperm

/-! ### countp -/

/-- `countp p s` counts the number of elements of `s` (with multiplicity) that
  satisfy `p`. -/
def countp (s : multiset α) : ℕ :=
quot.lift_on s (countp p) (λ l₁ l₂, perm.countp_eq p)

@[simp] theorem coe_countp (l : list α) : countp p l = l.countp p := rfl

@[simp] theorem countp_zero : countp p 0 = 0 := rfl

variable {p}

@[simp] theorem countp_cons_of_pos {a : α} (s) : p a → countp p (a ::ₘ s) = countp p s + 1 :=
quot.induction_on s $ countp_cons_of_pos p

@[simp] theorem countp_cons_of_neg {a : α} (s) : ¬ p a → countp p (a ::ₘ s) = countp p s :=
quot.induction_on s $ countp_cons_of_neg p

variable (p)

theorem countp_eq_card_filter (s) : countp p s = card (filter p s) :=
quot.induction_on s $ λ l, countp_eq_length_filter _ _

@[simp] theorem countp_add (s t) : countp p (s + t) = countp p s + countp p t :=
by simp [countp_eq_card_filter]

instance countp.is_add_monoid_hom : is_add_monoid_hom (countp p : multiset α → ℕ) :=
{ map_add := countp_add _, map_zero := countp_zero _ }

@[simp] theorem countp_sub [decidable_eq α] {s t : multiset α} (h : t ≤ s) :
  countp p (s - t) = countp p s - countp p t :=
by simp [countp_eq_card_filter, h, filter_le_filter]

theorem countp_le_of_le {s t} (h : s ≤ t) : countp p s ≤ countp p t :=
by simpa [countp_eq_card_filter] using card_le_of_le (filter_le_filter p h)

@[simp] theorem countp_filter (q) [decidable_pred q] (s : multiset α) :
  countp p (filter q s) = countp (λ a, p a ∧ q a) s :=
by simp [countp_eq_card_filter]

variable {p}

theorem countp_pos {s} : 0 < countp p s ↔ ∃ a ∈ s, p a :=
by simp [countp_eq_card_filter, card_pos_iff_exists_mem]

theorem countp_pos_of_mem {s a} (h : a ∈ s) (pa : p a) : 0 < countp p s :=
countp_pos.2 ⟨_, h, pa⟩

end

/-! ### Multiplicity of an element -/

section
variable [decidable_eq α]

/-- `count a s` is the multiplicity of `a` in `s`. -/
def count (a : α) : multiset α → ℕ := countp (eq a)

@[simp] theorem coe_count (a : α) (l : list α) : count a (↑l) = l.count a := coe_countp _ _

@[simp] theorem count_zero (a : α) : count a 0 = 0 := rfl

@[simp] theorem count_cons_self (a : α) (s : multiset α) : count a (a ::ₘ s) = succ (count a s) :=
countp_cons_of_pos _ rfl

@[simp, priority 990]
theorem count_cons_of_ne {a b : α} (h : a ≠ b) (s : multiset α) : count a (b ::ₘ s) = count a s :=
countp_cons_of_neg _ h

theorem count_le_of_le (a : α) {s t} : s ≤ t → count a s ≤ count a t :=
countp_le_of_le _

theorem count_le_count_cons (a b : α) (s : multiset α) : count a s ≤ count a (b ::ₘ s) :=
count_le_of_le _ (le_cons_self _ _)

theorem count_cons (a b : α) (s : multiset α) :
  count a (b ::ₘ s) = count a s + (if a = b then 1 else 0) :=
by by_cases h : a = b; simp [h]

theorem count_singleton (a : α) : count a (a ::ₘ 0) = 1 :=
by simp

@[simp] theorem count_add (a : α) : ∀ s t, count a (s + t) = count a s + count a t :=
countp_add _

instance count.is_add_monoid_hom (a : α) : is_add_monoid_hom (count a : multiset α → ℕ) :=
countp.is_add_monoid_hom _

@[simp] theorem count_smul (a : α) (n s) : count a (n •ℕ s) = n * count a s :=
by induction n; simp [*, succ_nsmul', succ_mul]

theorem count_pos {a : α} {s : multiset α} : 0 < count a s ↔ a ∈ s :=
by simp [count, countp_pos]

@[simp, priority 980]
theorem count_eq_zero_of_not_mem {a : α} {s : multiset α} (h : a ∉ s) : count a s = 0 :=
by_contradiction $ λ h', h $ count_pos.1 (nat.pos_of_ne_zero h')

@[simp] theorem count_eq_zero {a : α} {s : multiset α} : count a s = 0 ↔ a ∉ s :=
iff_not_comm.1 $ count_pos.symm.trans pos_iff_ne_zero

theorem count_ne_zero {a : α} {s : multiset α} : count a s ≠ 0 ↔ a ∈ s :=
by simp [ne.def, count_eq_zero]

@[simp] theorem count_repeat_self (a : α) (n : ℕ) : count a (repeat a n) = n :=
by simp [repeat]

theorem count_repeat (a b : α) (n : ℕ)  :
  count a (repeat b n) = if (a = b) then n else 0 :=
begin
  split_ifs with h₁,
  { rw [h₁, count_repeat_self] },
  { rw [count_eq_zero],
    apply mt eq_of_mem_repeat h₁ },
end

@[simp] theorem count_erase_self (a : α) (s : multiset α) :
  count a (erase s a) = pred (count a s) :=
begin
  by_cases a ∈ s,
  { rw [(by rw cons_erase h : count a s = count a (a ::ₘ erase s a)),
        count_cons_self]; refl },
  { rw [erase_of_not_mem h, count_eq_zero.2 h]; refl }
end

@[simp, priority 980] theorem count_erase_of_ne {a b : α} (ab : a ≠ b) (s : multiset α) :
  count a (erase s b) = count a s :=
begin
  by_cases b ∈ s,
  { rw [← count_cons_of_ne ab, cons_erase h] },
  { rw [erase_of_not_mem h] }
end

@[simp] theorem count_sub (a : α) (s t : multiset α) : count a (s - t) = count a s - count a t :=
begin
  revert s, refine multiset.induction_on t (by simp) (λ b t IH s, _),
  rw [sub_cons, IH],
  by_cases ab : a = b,
  { subst b, rw [count_erase_self, count_cons_self, sub_succ, pred_sub] },
  { rw [count_erase_of_ne ab, count_cons_of_ne ab] }
end

@[simp] theorem count_union (a : α) (s t : multiset α) :
  count a (s ∪ t) = max (count a s) (count a t) :=
by simp [(∪), union, sub_add_eq_max, -add_comm]

@[simp] theorem count_inter (a : α) (s t : multiset α) :
  count a (s ∩ t) = min (count a s) (count a t) :=
begin
  apply @nat.add_left_cancel (count a (s - t)),
  rw [← count_add, sub_add_inter, count_sub, sub_add_min],
end

lemma count_sum {m : multiset β} {f : β → multiset α} {a : α} :
  count a (map f m).sum = sum (m.map $ λb, count a $ f b) :=
multiset.induction_on m (by simp) ( by simp)

lemma count_bind {m : multiset β} {f : β → multiset α} {a : α} :
  count a (bind m f) = sum (m.map $ λb, count a $ f b) := count_sum

theorem le_count_iff_repeat_le {a : α} {s : multiset α} {n : ℕ} : n ≤ count a s ↔ repeat a n ≤ s :=
quot.induction_on s $ λ l, le_count_iff_repeat_sublist.trans repeat_le_coe.symm

@[simp] theorem count_filter_of_pos {p} [decidable_pred p]
  {a} {s : multiset α} (h : p a) : count a (filter p s) = count a s :=
quot.induction_on s $ λ l, count_filter h

@[simp] theorem count_filter_of_neg {p} [decidable_pred p]
  {a} {s : multiset α} (h : ¬ p a) : count a (filter p s) = 0 :=
multiset.count_eq_zero_of_not_mem (λ t, h (of_mem_filter t))

theorem ext {s t : multiset α} : s = t ↔ ∀ a, count a s = count a t :=
quotient.induction_on₂ s t $ λ l₁ l₂, quotient.eq.trans perm_iff_count

@[ext]
theorem ext' {s t : multiset α} : (∀ a, count a s = count a t) → s = t :=
ext.2

@[simp] theorem coe_inter (s t : list α) : (s ∩ t : multiset α) = (s.bag_inter t : list α) :=
by ext; simp

theorem le_iff_count {s t : multiset α} : s ≤ t ↔ ∀ a, count a s ≤ count a t :=
⟨λ h a, count_le_of_le a h, λ al,
 by rw ← (ext.2 (λ a, by simp [max_eq_right (al a)]) : s ∪ t = t);
    apply le_union_left⟩

instance : distrib_lattice (multiset α) :=
{ le_sup_inf := λ s t u, le_of_eq $ eq.symm $
    ext.2 $ λ a, by simp only [max_min_distrib_left,
      multiset.count_inter, multiset.sup_eq_union, multiset.count_union, multiset.inf_eq_inter],
  ..multiset.lattice }

instance : semilattice_sup_bot (multiset α) :=
{ bot := 0,
  bot_le := zero_le,
  ..multiset.lattice }

end

@[simp]
lemma mem_nsmul {a : α} {s : multiset α} {n : ℕ} (h0 : n ≠ 0) :
  a ∈ n •ℕ s ↔ a ∈ s :=
begin
  classical,
  cases n,
  { exfalso, apply h0 rfl },
  rw [← not_iff_not, ← count_eq_zero, ← count_eq_zero],
  simp [h0],
end

/-! ### Lift a relation to `multiset`s -/

section rel

/-- `rel r s t` -- lift the relation `r` between two elements to a relation between `s` and `t`,
s.t. there is a one-to-one mapping betweem elements in `s` and `t` following `r`. -/
@[mk_iff] inductive rel (r : α → β → Prop) : multiset α → multiset β → Prop
| zero : rel 0 0
| cons {a b as bs} : r a b → rel as bs → rel (a ::ₘ as) (b ::ₘ bs)

variables {δ : Type*} {r : α → β → Prop} {p : γ → δ → Prop}

private lemma rel_flip_aux {s t} (h : rel r s t) : rel (flip r) t s :=
rel.rec_on h rel.zero (assume _ _ _ _ h₀ h₁ ih, rel.cons h₀ ih)

lemma rel_flip {s t} : rel (flip r) s t ↔ rel r t s :=
⟨rel_flip_aux, rel_flip_aux⟩

lemma rel_eq_refl {s : multiset α} : rel (=) s s :=
multiset.induction_on s rel.zero (assume a s, rel.cons rfl)

lemma rel_eq {s t : multiset α} : rel (=) s t ↔ s = t :=
begin
  split,
  { assume h, induction h; simp * },
  { assume h, subst h, exact rel_eq_refl }
end

lemma rel.mono {p : α → β → Prop} {s t} (h : ∀a b, r a b → p a b) (hst : rel r s t) : rel p s t :=
begin
  induction hst,
  case rel.zero { exact rel.zero },
  case rel.cons : a b s t hab hst ih { exact ih.cons (h a b hab) }
end

lemma rel.add {s t u v} (hst : rel r s t) (huv : rel r u v) : rel r (s + u) (t + v) :=
begin
  induction hst,
  case rel.zero { simpa using huv },
  case rel.cons : a b s t hab hst ih { simpa using ih.cons hab }
end

lemma rel_flip_eq  {s t : multiset α} : rel (λa b, b = a) s t ↔ s = t :=
show rel (flip (=)) s t ↔ s = t, by rw [rel_flip, rel_eq, eq_comm]

@[simp] lemma rel_zero_left {b : multiset β} : rel r 0 b ↔ b = 0 :=
by rw [rel_iff]; simp

@[simp] lemma rel_zero_right {a : multiset α} : rel r a 0 ↔ a = 0 :=
by rw [rel_iff]; simp

lemma rel_cons_left {a as bs} :
  rel r (a ::ₘ as) bs ↔ (∃b bs', r a b ∧ rel r as bs' ∧ bs = b ::ₘ bs') :=
begin
  split,
  { generalize hm : a ::ₘ as = m,
    assume h,
    induction h generalizing as,
    case rel.zero { simp at hm, contradiction },
    case rel.cons : a' b as' bs ha'b h ih {
      rcases cons_eq_cons.1 hm with ⟨eq₁, eq₂⟩ | ⟨h, cs, eq₁, eq₂⟩,
      { subst eq₁, subst eq₂, exact ⟨b, bs, ha'b, h, rfl⟩ },
      { rcases ih eq₂.symm with ⟨b', bs', h₁, h₂, eq⟩,
        exact ⟨b', b ::ₘ bs', h₁, eq₁.symm ▸ rel.cons ha'b h₂, eq.symm ▸ cons_swap _ _ _⟩  }
    } },
  { exact assume ⟨b, bs', hab, h, eq⟩, eq.symm ▸ rel.cons hab h }
end

lemma rel_cons_right {as b bs} :
  rel r as (b ::ₘ bs) ↔ (∃a as', r a b ∧ rel r as' bs ∧ as = a ::ₘ as') :=
begin
  rw [← rel_flip, rel_cons_left],
  apply exists_congr, assume a,
  apply exists_congr, assume as',
  rw [rel_flip, flip]
end

lemma rel_add_left {as₀ as₁} :
  ∀{bs}, rel r (as₀ + as₁) bs ↔ (∃bs₀ bs₁, rel r as₀ bs₀ ∧ rel r as₁ bs₁ ∧ bs = bs₀ + bs₁) :=
multiset.induction_on as₀ (by simp)
  begin
    assume a s ih bs,
    simp only [ih, cons_add, rel_cons_left],
    split,
    { assume h,
      rcases h with ⟨b, bs', hab, h, rfl⟩,
      rcases h with ⟨bs₀, bs₁, h₀, h₁, rfl⟩,
      exact ⟨b ::ₘ bs₀, bs₁, ⟨b, bs₀, hab, h₀, rfl⟩, h₁, by simp⟩ },
    { assume h,
      rcases h with ⟨bs₀, bs₁, h, h₁, rfl⟩,
      rcases h with ⟨b, bs, hab, h₀, rfl⟩,
      exact ⟨b, bs + bs₁, hab, ⟨bs, bs₁, h₀, h₁, rfl⟩, by simp⟩ }
  end

lemma rel_add_right {as bs₀ bs₁} :
  rel r as (bs₀ + bs₁) ↔ (∃as₀ as₁, rel r as₀ bs₀ ∧ rel r as₁ bs₁ ∧ as = as₀ + as₁) :=
by rw [← rel_flip, rel_add_left]; simp [rel_flip]

lemma rel_map_left {s : multiset γ} {f : γ → α} :
  ∀{t}, rel r (s.map f) t ↔ rel (λa b, r (f a) b) s t :=
multiset.induction_on s (by simp) (by simp [rel_cons_left] {contextual := tt})

lemma rel_map_right {s : multiset α} {t : multiset γ} {f : γ → β} :
  rel r s (t.map f) ↔ rel (λa b, r a (f b)) s t :=
by rw [← rel_flip, rel_map_left, ← rel_flip]; refl

lemma rel_join {s t} (h : rel (rel r) s t) : rel r s.join t.join :=
begin
  induction h,
  case rel.zero { simp },
  case rel.cons : a b s t hab hst ih { simpa using hab.add ih }
end

lemma rel_map {p : γ → δ → Prop} {s t} {f : α → γ} {g : β → δ} (h : (r ⇒ p) f g) (hst : rel r s t) :
  rel p (s.map f) (t.map g) :=
by rw [rel_map_left, rel_map_right]; exact hst.mono h

lemma rel_bind {p : γ → δ → Prop} {s t} {f : α → multiset γ} {g : β → multiset δ}
  (h : (r ⇒ rel p) f g) (hst : rel r s t) :
  rel p (s.bind f) (t.bind g) :=
by apply rel_join; apply rel_map; assumption

lemma card_eq_card_of_rel {r : α → β → Prop} {s : multiset α} {t : multiset β} (h : rel r s t) :
  card s = card t :=
by induction h; simp [*]

lemma exists_mem_of_rel_of_mem {r : α → β → Prop} {s : multiset α} {t : multiset β}
  (h : rel r s t) :
  ∀ {a : α} (ha : a ∈ s), ∃ b ∈ t, r a b :=
begin
  induction h with x y s t hxy hst ih,
  { simp },
  { assume a ha,
    cases mem_cons.1 ha with ha ha,
    { exact ⟨y, mem_cons_self _ _, ha.symm ▸ hxy⟩ },
    { rcases ih ha with ⟨b, hbt, hab⟩,
      exact ⟨b, mem_cons.2 (or.inr hbt), hab⟩ } }
end

end rel

section map

theorem map_eq_map {f : α → β} (hf : function.injective f) {s t : multiset α} :
  s.map f = t.map f ↔ s = t :=
by rw [← rel_eq, ← rel_eq, rel_map_left, rel_map_right]; simp [hf.eq_iff]

theorem map_injective {f : α → β} (hf : function.injective f) :
  function.injective (multiset.map f) :=
assume x y, (map_eq_map hf).1

end map

section quot

theorem map_mk_eq_map_mk_of_rel {r : α → α → Prop} {s t : multiset α} (hst : s.rel r t) :
 s.map (quot.mk r) = t.map (quot.mk r) :=
rel.rec_on hst rfl $ assume a b s t hab hst ih, by simp [ih, quot.sound hab]

theorem exists_multiset_eq_map_quot_mk {r : α → α → Prop} (s : multiset (quot r)) :
  ∃t:multiset α, s = t.map (quot.mk r) :=
multiset.induction_on s ⟨0, rfl⟩ $
  assume a s ⟨t, ht⟩, quot.induction_on a $ assume a, ht.symm ▸ ⟨a ::ₘ t, (map_cons _ _ _).symm⟩

theorem induction_on_multiset_quot
  {r : α → α → Prop} {p : multiset (quot r) → Prop} (s : multiset (quot r)) :
  (∀s:multiset α, p (s.map (quot.mk r))) → p s :=
match s, exists_multiset_eq_map_quot_mk s with _, ⟨t, rfl⟩ := assume h, h _ end

end quot

/-! ### Disjoint multisets -/

/-- `disjoint s t` means that `s` and `t` have no elements in common. -/
def disjoint (s t : multiset α) : Prop := ∀ ⦃a⦄, a ∈ s → a ∈ t → false

@[simp] theorem coe_disjoint (l₁ l₂ : list α) : @disjoint α l₁ l₂ ↔ l₁.disjoint l₂ := iff.rfl

theorem disjoint.symm {s t : multiset α} (d : disjoint s t) : disjoint t s
| a i₂ i₁ := d i₁ i₂

theorem disjoint_comm {s t : multiset α} : disjoint s t ↔ disjoint t s :=
⟨disjoint.symm, disjoint.symm⟩

theorem disjoint_left {s t : multiset α} : disjoint s t ↔ ∀ {a}, a ∈ s → a ∉ t := iff.rfl

theorem disjoint_right {s t : multiset α} : disjoint s t ↔ ∀ {a}, a ∈ t → a ∉ s :=
disjoint_comm

theorem disjoint_iff_ne {s t : multiset α} : disjoint s t ↔ ∀ a ∈ s, ∀ b ∈ t, a ≠ b :=
by simp [disjoint_left, imp_not_comm]

theorem disjoint_of_subset_left {s t u : multiset α} (h : s ⊆ u) (d : disjoint u t) : disjoint s t
| x m₁ := d (h m₁)

theorem disjoint_of_subset_right {s t u : multiset α} (h : t ⊆ u) (d : disjoint s u) : disjoint s t
| x m m₁ := d m (h m₁)

theorem disjoint_of_le_left {s t u : multiset α} (h : s ≤ u) : disjoint u t → disjoint s t :=
disjoint_of_subset_left (subset_of_le h)

theorem disjoint_of_le_right {s t u : multiset α} (h : t ≤ u) : disjoint s u → disjoint s t :=
disjoint_of_subset_right (subset_of_le h)

@[simp] theorem zero_disjoint (l : multiset α) : disjoint 0 l
| a := (not_mem_nil a).elim

@[simp, priority 1100]
theorem singleton_disjoint {l : multiset α} {a : α} : disjoint (a ::ₘ 0) l ↔ a ∉ l :=
by simp [disjoint]; refl

@[simp, priority 1100]
theorem disjoint_singleton {l : multiset α} {a : α} : disjoint l (a ::ₘ 0) ↔ a ∉ l :=
by rw disjoint_comm; simp

@[simp] theorem disjoint_add_left {s t u : multiset α} :
  disjoint (s + t) u ↔ disjoint s u ∧ disjoint t u :=
by simp [disjoint, or_imp_distrib, forall_and_distrib]

@[simp] theorem disjoint_add_right {s t u : multiset α} :
  disjoint s (t + u) ↔ disjoint s t ∧ disjoint s u :=
by rw [disjoint_comm, disjoint_add_left]; tauto

@[simp] theorem disjoint_cons_left {a : α} {s t : multiset α} :
  disjoint (a ::ₘ s) t ↔ a ∉ t ∧ disjoint s t :=
(@disjoint_add_left _ (a ::ₘ 0) s t).trans $ by simp

@[simp] theorem disjoint_cons_right {a : α} {s t : multiset α} :
  disjoint s (a ::ₘ t) ↔ a ∉ s ∧ disjoint s t :=
by rw [disjoint_comm, disjoint_cons_left]; tauto

theorem inter_eq_zero_iff_disjoint [decidable_eq α] {s t : multiset α} : s ∩ t = 0 ↔ disjoint s t :=
by rw ← subset_zero; simp [subset_iff, disjoint]

@[simp] theorem disjoint_union_left [decidable_eq α] {s t u : multiset α} :
  disjoint (s ∪ t) u ↔ disjoint s u ∧ disjoint t u :=
by simp [disjoint, or_imp_distrib, forall_and_distrib]

@[simp] theorem disjoint_union_right [decidable_eq α] {s t u : multiset α} :
  disjoint s (t ∪ u) ↔ disjoint s t ∧ disjoint s u :=
by simp [disjoint, or_imp_distrib, forall_and_distrib]

lemma disjoint_map_map {f : α → γ} {g : β → γ} {s : multiset α} {t : multiset β} :
  disjoint (s.map f) (t.map g) ↔ (∀a∈s, ∀b∈t, f a ≠ g b) :=
by { simp [disjoint, @eq_comm _ (f _) (g _)], refl }

/-- `pairwise r m` states that there exists a list of the elements s.t. `r` holds pairwise on this
list. -/
def pairwise (r : α → α → Prop) (m : multiset α) : Prop :=
∃l:list α, m = l ∧ l.pairwise r

lemma pairwise_coe_iff_pairwise {r : α → α → Prop} (hr : symmetric r) {l : list α} :
  multiset.pairwise r l ↔ l.pairwise r :=
iff.intro
  (assume ⟨l', eq, h⟩, ((quotient.exact eq).pairwise_iff hr).2 h)
  (assume h, ⟨l, rfl, h⟩)

end multiset

namespace multiset

section choose
variables (p : α → Prop) [decidable_pred p] (l : multiset α)

/-- Given a proof `hp` that there exists a unique `a ∈ l` such that `p a`, `choose_x p l hp` returns
that `a` together with proofs of `a ∈ l` and `p a`. -/
def choose_x : Π hp : (∃! a, a ∈ l ∧ p a), { a // a ∈ l ∧ p a } :=
quotient.rec_on l (λ l' ex_unique, list.choose_x p l' (exists_of_exists_unique ex_unique)) begin
  intros,
  funext hp,
  suffices all_equal : ∀ x y : { t // t ∈ b ∧ p t }, x = y,
  { apply all_equal },
  { rintros ⟨x, px⟩ ⟨y, py⟩,
    rcases hp with ⟨z, ⟨z_mem_l, pz⟩, z_unique⟩,
    congr,
    calc x = z : z_unique x px
    ...    = y : (z_unique y py).symm }
end

/-- Given a proof `hp` that there exists a unique `a ∈ l` such that `p a`, `choose p l hp` returns
that `a`. -/
def choose (hp : ∃! a, a ∈ l ∧ p a) : α := choose_x p l hp

lemma choose_spec (hp : ∃! a, a ∈ l ∧ p a) : choose p l hp ∈ l ∧ p (choose p l hp) :=
(choose_x p l hp).property

lemma choose_mem (hp : ∃! a, a ∈ l ∧ p a) : choose p l hp ∈ l := (choose_spec _ _ _).1

lemma choose_property (hp : ∃! a, a ∈ l ∧ p a) : p (choose p l hp) := (choose_spec _ _ _).2

end choose

variable (α)

/-- The equivalence between lists and multisets of a subsingleton type. -/
@[simps]
def subsingleton_equiv [subsingleton α] : list α ≃ multiset α :=
{ to_fun := coe,
  inv_fun := quot.lift id $ λ (a b : list α) (h : a ~ b),
    list.ext_le h.length_eq $ λ n h₁ h₂, subsingleton.elim _ _,
  left_inv := λ l, rfl,
  right_inv := λ m, quot.induction_on m $ λ l, rfl }

variable {α}

@[simp]
<<<<<<< HEAD
lemma subsingleton_equiv_apply' [subsingleton α] :
=======
lemma coe_subsingleton_equiv [subsingleton α] :
>>>>>>> f4db322f
  (subsingleton_equiv α : list α → multiset α) = coe :=
rfl

end multiset

@[to_additive]
theorem monoid_hom.map_multiset_prod [comm_monoid α] [comm_monoid β] (f : α →* β) (s : multiset α) :
  f s.prod = (s.map f).prod :=
(s.prod_hom f).symm<|MERGE_RESOLUTION|>--- conflicted
+++ resolved
@@ -794,8 +794,16 @@
   additive.to_mul (sum s) = (s.map additive.to_mul).prod :=
 multiset.induction (by simp) (by intros; simp *) s
 
+lemma of_mul_prod [comm_monoid α] (s : multiset α) :
+  additive.of_mul (prod s) = (s.map additive.of_mul).sum :=
+multiset.induction (by simp) (by intros; simp *) s
+
 lemma to_add_prod [add_comm_monoid α] (s : multiset (multiplicative α)) :
   multiplicative.to_add (prod s) = (s.map multiplicative.to_add).sum :=
+multiset.induction (by simp) (by intros; simp *) s
+
+lemma of_add_sum [add_comm_monoid α] (s : multiset α) :
+  multiplicative.of_add (sum s) = (s.map multiplicative.of_add).prod :=
 multiset.induction (by simp) (by intros; simp *) s
 
 lemma prod_smul {α : Type*} [comm_monoid α] (m : multiset α) :
@@ -1787,6 +1795,10 @@
 
 lemma count_bind {m : multiset β} {f : β → multiset α} {a : α} :
   count a (bind m f) = sum (m.map $ λb, count a $ f b) := count_sum
+
+@[simp] lemma count_map_equiv [decidable_eq β] {m : multiset α} {f : α ≃ β} {b : β} :
+  count b (m.map f) = count (f.symm b) m :=
+multiset.induction_on m (by simp) (λ a s h, by simp [h, map_cons, count_cons, f.symm_apply_eq])
 
 theorem le_count_iff_repeat_le {a : α} {s : multiset α} {n : ℕ} : n ≤ count a s ↔ repeat a n ≤ s :=
 quot.induction_on s $ λ l, le_count_iff_repeat_sublist.trans repeat_le_coe.symm
@@ -2144,11 +2156,7 @@
 variable {α}
 
 @[simp]
-<<<<<<< HEAD
-lemma subsingleton_equiv_apply' [subsingleton α] :
-=======
 lemma coe_subsingleton_equiv [subsingleton α] :
->>>>>>> f4db322f
   (subsingleton_equiv α : list α → multiset α) = coe :=
 rfl
 
