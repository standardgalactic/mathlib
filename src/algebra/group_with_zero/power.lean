/-
Copyright (c) 2020 Johan Commelin. All rights reserved.
Released under Apache 2.0 license as described in the file LICENSE.
Authors: Johan Commelin
-/
import algebra.group_power

/-!
# Powers of elements of groups with an adjoined zero element

In this file we define integer power functions for groups with an adjoined zero element.
This generalises the integer power function on a division ring.
-/

section zero
variables {M : Type*} [monoid_with_zero M]

@[simp] lemma zero_pow' : ∀ n : ℕ, n ≠ 0 → (0 : M) ^ n = 0
| 0     h := absurd rfl h
| (k+1) h := by { rw [pow_succ], exact zero_mul _ }

lemma ne_zero_pow {a : M} {n : ℕ} (hn : n ≠ 0) : a ^ n ≠ 0 → a ≠ 0 :=
by { contrapose!, rintro rfl, exact zero_pow' n hn }

@[simp] lemma zero_pow_eq_zero [nontrivial M] {n : ℕ} : (0 : M) ^ n = 0 ↔ 0 < n :=
begin
  split; intro h,
  { rw [pos_iff_ne_zero], rintro rfl, simpa using h },
  { exact zero_pow' n h.ne.symm }
end

end zero

section group_with_zero
variables {G₀ : Type*} [group_with_zero G₀]

section nat_pow

@[simp, field_simps] theorem inv_pow' (a : G₀) (n : ℕ) : (a⁻¹) ^ n = (a ^ n)⁻¹ :=
begin
  induction n with n ih,
  { rw [pow_zero, pow_zero], exact inv_one.symm },
  { rw [pow_succ', pow_succ, ih, mul_inv_rev'] }
end

theorem pow_sub' (a : G₀) {m n : ℕ} (ha : a ≠ 0) (h : n ≤ m) : a ^ (m - n) = a ^ m * (a ^ n)⁻¹ :=
have h1 : m - n + n = m, from nat.sub_add_cancel h,
have h2 : a ^ (m - n) * a ^ n = a ^ m, by rw [←pow_add, h1],
by simpa only [div_eq_mul_inv] using eq_div_of_mul_eq (pow_ne_zero _ ha) h2

theorem pow_inv_comm' (a : G₀) (m n : ℕ) : (a⁻¹) ^ m * a ^ n = a ^ n * (a⁻¹) ^ m :=
(commute.refl a).inv_left'.pow_pow m n

end nat_pow

end group_with_zero

section int_pow
open int
variables {G₀ : Type*} [group_with_zero G₀]

local attribute [ematch] le_of_lt

@[simp] theorem one_fpow : ∀ (n : ℤ), (1 : G₀) ^ n = 1
| (n : ℕ) := by rw [gpow_coe_nat, one_pow]
| -[1+ n] := by rw [gpow_neg_succ_of_nat, one_pow, inv_one]

lemma zero_fpow : ∀ z : ℤ, z ≠ 0 → (0 : G₀) ^ z = 0
| (n : ℕ) h := by { rw [gpow_coe_nat, zero_pow'], simpa using h }
| -[1+n]  h := by simp

lemma fzero_pow_eq (n : ℤ) : (0 : G₀) ^ n = if n = 0 then 1 else 0 :=
begin
  split_ifs with h,
  { rw [h, gpow_zero] },
  { rw [zero_fpow _ h] }
end

@[simp] theorem fpow_neg (a : G₀) : ∀ (n : ℤ), a ^ -n = (a ^ n)⁻¹
| (n+1:ℕ) := div_inv_monoid.gpow_neg' _ _
| 0       := by { change a ^ (0 : ℤ) = (a ^ (0 : ℤ))⁻¹, simp }
| -[1+ n] := by { rw [gpow_neg_succ_of_nat, inv_inv', ← gpow_coe_nat], refl }

theorem fpow_neg_one (x : G₀) : x ^ (-1:ℤ) = x⁻¹ :=
by { rw [← congr_arg has_inv.inv (pow_one x), fpow_neg, ← gpow_coe_nat], refl }

theorem inv_fpow (a : G₀) : ∀n:ℤ, a⁻¹ ^ n = (a ^ n)⁻¹
| (n : ℕ) := by rw [gpow_coe_nat, gpow_coe_nat, inv_pow']
| -[1+ n] := by rw [gpow_neg_succ_of_nat, gpow_neg_succ_of_nat, inv_pow']

lemma fpow_add_one {a : G₀} (ha : a ≠ 0) : ∀ n : ℤ, a ^ (n + 1) = a ^ n * a
| (n : ℕ)    := by simp [← int.coe_nat_succ, pow_succ']
| -[1+0]     := by simp [int.neg_succ_of_nat_eq, ha]
| -[1+(n+1)] := by rw [int.neg_succ_of_nat_eq, fpow_neg, neg_add, neg_add_cancel_right, fpow_neg,
  ← int.coe_nat_succ, gpow_coe_nat, gpow_coe_nat, pow_succ _ (n + 1), mul_inv_rev', mul_assoc,
  inv_mul_cancel ha, mul_one]

lemma fpow_sub_one {a : G₀} (ha : a ≠ 0) (n : ℤ) : a ^ (n - 1) = a ^ n * a⁻¹ :=
calc a ^ (n - 1) = a ^ (n - 1) * a * a⁻¹ : by rw [mul_assoc, mul_inv_cancel ha, mul_one]
             ... = a^n * a⁻¹             : by rw [← fpow_add_one ha, sub_add_cancel]

lemma fpow_add {a : G₀} (ha : a ≠ 0) (m n : ℤ) : a ^ (m + n) = a ^ m * a ^ n :=
begin
  induction n using int.induction_on with n ihn n ihn,
  case hz : { simp },
  { simp only [← add_assoc, fpow_add_one ha, ihn, mul_assoc] },
  { rw [fpow_sub_one ha, ← mul_assoc, ← ihn, ← fpow_sub_one ha, add_sub_assoc] }
end

lemma fpow_add' {a : G₀} {m n : ℤ} (h : a ≠ 0 ∨ m + n ≠ 0 ∨ m = 0 ∧ n = 0) :
  a ^ (m + n) = a ^ m * a ^ n :=
begin
  by_cases hm : m = 0, { simp [hm] },
  by_cases hn : n = 0, { simp [hn] },
  by_cases ha : a = 0,
  { subst a,
    simp only [false_or, eq_self_iff_true, not_true, ne.def, hm, hn, false_and, or_false] at h,
    rw [zero_fpow _ h, zero_fpow _ hm, zero_mul] },
  { exact fpow_add ha m n }
end

theorem fpow_one_add {a : G₀} (h : a ≠ 0) (i : ℤ) : a ^ (1 + i) = a * a ^ i :=
by rw [fpow_add h, gpow_one]

theorem semiconj_by.fpow_right {a x y : G₀} (h : semiconj_by a x y) :
  ∀ m : ℤ, semiconj_by a (x^m) (y^m)
| (n : ℕ) := by simp [h.pow_right n]
| -[1+n]  := by simp [(h.pow_right (n + 1)).inv_right']

theorem commute.fpow_right {a b : G₀} (h : commute a b) : ∀ m : ℤ, commute a (b^m) :=
h.fpow_right

theorem commute.fpow_left {a b : G₀} (h : commute a b) (m : ℤ) : commute (a^m) b :=
(h.symm.fpow_right m).symm

theorem commute.fpow_fpow {a b : G₀} (h : commute a b) (m n : ℤ) : commute (a^m) (b^n) :=
(h.fpow_left m).fpow_right n

theorem commute.fpow_self (a : G₀) (n : ℤ) : commute (a^n) a := (commute.refl a).fpow_left n

theorem commute.self_fpow (a : G₀) (n : ℤ) : commute a (a^n) := (commute.refl a).fpow_right n

theorem commute.fpow_fpow_self (a : G₀) (m n : ℤ) : commute (a^m) (a^n) :=
(commute.refl a).fpow_fpow m n

theorem fpow_bit0 (a : G₀) (n : ℤ) : a ^ bit0 n = a ^ n * a ^ n :=
begin
  apply fpow_add', right,
  by_cases hn : n = 0,
  { simp [hn] },
  { simp [← two_mul, hn, two_ne_zero] }
end

theorem fpow_bit1 (a : G₀) (n : ℤ) : a ^ bit1 n = a ^ n * a ^ n * a :=
begin
  rw [← fpow_bit0, bit1, fpow_add', gpow_one],
  right, left,
  apply bit1_ne_zero
end

theorem fpow_mul (a : G₀) : ∀ m n : ℤ, a ^ (m * n) = (a ^ m) ^ n
<<<<<<< HEAD
| (m : ℕ) (n : ℕ) := by { rw [ gpow_coe_nat, gpow_coe_nat, ← pow_mul, ← gpow_coe_nat], refl }
=======
| (m : ℕ) (n : ℕ) := by { rw [gpow_coe_nat, gpow_coe_nat, ← pow_mul, ← gpow_coe_nat], refl }
>>>>>>> c22de3f5
| (m : ℕ) -[1+ n] := by { rw [gpow_coe_nat, gpow_neg_succ_of_nat, ← pow_mul, coe_nat_mul_neg_succ,
    fpow_neg, inv_inj', ← gpow_coe_nat], refl }
| -[1+ m] (n : ℕ) := by { rw [gpow_coe_nat, gpow_neg_succ_of_nat, ← inv_pow', ← pow_mul,
    neg_succ_mul_coe_nat, fpow_neg, inv_pow', inv_inj', ← gpow_coe_nat], refl }
| -[1+ m] -[1+ n] := by { rw [gpow_neg_succ_of_nat, gpow_neg_succ_of_nat, neg_succ_mul_neg_succ,
    inv_pow', inv_inv', ← pow_mul, ← gpow_coe_nat], refl }

theorem fpow_mul' (a : G₀) (m n : ℤ) : a ^ (m * n) = (a ^ n) ^ m :=
by rw [mul_comm, fpow_mul]

@[simp, norm_cast] lemma units.coe_gpow' (u : units G₀) :
  ∀ (n : ℤ), ((u ^ n : units G₀) : G₀) = u ^ n
| (n : ℕ) := by { rw [gpow_coe_nat, gpow_coe_nat], exact u.coe_pow n }
| -[1+k] := by rw [gpow_neg_succ_of_nat, gpow_neg_succ_of_nat, units.coe_inv', u.coe_pow]

lemma fpow_ne_zero_of_ne_zero {a : G₀} (ha : a ≠ 0) : ∀ (z : ℤ), a ^ z ≠ 0
| (n : ℕ) := by { rw gpow_coe_nat, exact pow_ne_zero _ ha }
| -[1+n]  := by { rw gpow_neg_succ_of_nat, exact inv_ne_zero (pow_ne_zero _ ha) }

lemma fpow_sub {a : G₀} (ha : a ≠ 0) (z1 z2 : ℤ) : a ^ (z1 - z2) = a ^ z1 / a ^ z2 :=
by rw [sub_eq_add_neg, fpow_add ha, fpow_neg, div_eq_mul_inv]

lemma commute.mul_fpow {a b : G₀} (h : commute a b) :
  ∀ (i : ℤ), (a * b) ^ i = (a ^ i) * (b ^ i)
| (n : ℕ) := by simp [h.mul_pow n]
| -[1+n]  := by simp [h.mul_pow, (h.pow_pow _ _).eq, mul_inv_rev']

lemma mul_fpow {G₀ : Type*} [comm_group_with_zero G₀] (a b : G₀) (m : ℤ):
  (a * b) ^ m = (a ^ m) * (b ^ m) :=
(commute.all a b).mul_fpow m

theorem fpow_bit0' (a : G₀) (n : ℤ) : a ^ bit0 n = (a * a) ^ n :=
(fpow_bit0 a n).trans ((commute.refl a).mul_fpow n).symm

theorem fpow_bit1' (a : G₀) (n : ℤ) : a ^ bit1 n = (a * a) ^ n * a :=
by rw [fpow_bit1, (commute.refl a).mul_fpow]

lemma fpow_eq_zero {x : G₀} {n : ℤ} (h : x ^ n = 0) : x = 0 :=
classical.by_contradiction $ λ hx, fpow_ne_zero_of_ne_zero hx n h

lemma fpow_ne_zero {x : G₀} (n : ℤ) : x ≠ 0 → x ^ n ≠ 0 :=
mt fpow_eq_zero

theorem fpow_neg_mul_fpow_self (n : ℤ) {x : G₀} (h : x ≠ 0) :
  x ^ (-n) * x ^ n = 1 :=
begin
  rw [fpow_neg],
  exact inv_mul_cancel (fpow_ne_zero n h)
end

theorem one_div_pow {a : G₀} (n : ℕ) :
  (1 / a) ^ n = 1 / a ^ n :=
by simp only [one_div, inv_pow']

theorem one_div_fpow {a : G₀} (n : ℤ) :
  (1 / a) ^ n = 1 / a ^ n :=
by simp only [one_div, inv_fpow]

@[simp] lemma inv_fpow' {a : G₀} (n : ℤ) :
  (a ⁻¹) ^ n = a ^ (-n) :=
by { rw [inv_fpow, ← fpow_neg_one, ← fpow_mul], simp }

end int_pow

section
variables {G₀ : Type*} [comm_group_with_zero G₀]

@[simp] theorem div_pow (a b : G₀) (n : ℕ) :
  (a / b) ^ n = a ^ n / b ^ n :=
by simp only [div_eq_mul_inv, mul_pow, inv_pow']

@[simp] theorem div_fpow (a : G₀) {b : G₀} (n : ℤ) :
  (a / b) ^ n = a ^ n / b ^ n :=
by simp only [div_eq_mul_inv, mul_fpow, inv_fpow]

lemma div_sq_cancel {a : G₀} (ha : a ≠ 0) (b : G₀) : a ^ 2 * b / a = a * b :=
by rw [pow_two, mul_assoc, mul_div_cancel_left _ ha]

end

/-- If a monoid homomorphism `f` between two `group_with_zero`s maps `0` to `0`, then it maps `x^n`,
`n : ℤ`, to `(f x)^n`. -/
lemma monoid_with_zero_hom.map_fpow {G₀ G₀' : Type*} [group_with_zero G₀] [group_with_zero G₀']
  (f : monoid_with_zero_hom G₀ G₀') (x : G₀) :
  ∀ n : ℤ, f (x ^ n) = f x ^ n
| (n : ℕ) := by { rw [gpow_coe_nat, gpow_coe_nat], exact f.to_monoid_hom.map_pow x n }
| -[1+n] := begin
    rw [gpow_neg_succ_of_nat, gpow_neg_succ_of_nat],
    exact ((f.map_inv' _).trans $ congr_arg _ $ f.to_monoid_hom.map_pow x _)
  end

-- I haven't been able to find a better home for this:
-- it belongs with other lemmas on `linear_ordered_field`, but
-- we need to wait until `fpow` has been defined in this file.
section
variables {R : Type*} [linear_ordered_field R] {a : R}

lemma pow_minus_two_nonneg : 0 ≤ a^(-2 : ℤ) :=
begin
  simp only [inv_nonneg, fpow_neg],
  change 0 ≤ a ^ ((2 : ℕ) : ℤ),
  rw gpow_coe_nat,
  apply pow_two_nonneg,
end

end<|MERGE_RESOLUTION|>--- conflicted
+++ resolved
@@ -159,11 +159,7 @@
 end
 
 theorem fpow_mul (a : G₀) : ∀ m n : ℤ, a ^ (m * n) = (a ^ m) ^ n
-<<<<<<< HEAD
-| (m : ℕ) (n : ℕ) := by { rw [ gpow_coe_nat, gpow_coe_nat, ← pow_mul, ← gpow_coe_nat], refl }
-=======
 | (m : ℕ) (n : ℕ) := by { rw [gpow_coe_nat, gpow_coe_nat, ← pow_mul, ← gpow_coe_nat], refl }
->>>>>>> c22de3f5
 | (m : ℕ) -[1+ n] := by { rw [gpow_coe_nat, gpow_neg_succ_of_nat, ← pow_mul, coe_nat_mul_neg_succ,
     fpow_neg, inv_inj', ← gpow_coe_nat], refl }
 | -[1+ m] (n : ℕ) := by { rw [gpow_coe_nat, gpow_neg_succ_of_nat, ← inv_pow', ← pow_mul,
