--- conflicted
+++ resolved
@@ -387,29 +387,16 @@
 
 /-- Every generalized eigenvector is a generalized eigenvector for exponent `finrank K V`.
     (Lemma 8.11 of [axler2015]) -/
-<<<<<<< HEAD
-lemma gen_eigenspace_le_gen_eigenspace_findim
+lemma gen_eigenspace_le_gen_eigenspace_finrank
   [finite_dimensional K V] (f : End K V) (μ : K) (k : ℕ) :
-  f.gen_eigenspace μ k ≤ f.gen_eigenspace μ (findim K V) :=
-ker_pow_le_ker_pow_findim _ _
-
-/-- Generalized eigenspaces for exponents at least `findim K V` are equal to each other. -/
-lemma gen_eigenspace_eq_gen_eigenspace_findim_of_le [finite_dimensional K V]
-  (f : End K V) (μ : K) {k : ℕ} (hk : findim K V ≤ k) :
-  f.gen_eigenspace μ k = f.gen_eigenspace μ (findim K V) :=
-ker_pow_eq_ker_pow_findim_of_le hk
-=======
-lemma generalized_eigenspace_le_generalized_eigenspace_finrank
-  [finite_dimensional K V] (f : End K V) (μ : K) (k : ℕ) :
-  f.generalized_eigenspace μ k ≤ f.generalized_eigenspace μ (finrank K V) :=
+  f.gen_eigenspace μ k ≤ f.gen_eigenspace μ (finrank K V) :=
 ker_pow_le_ker_pow_finrank _ _
 
 /-- Generalized eigenspaces for exponents at least `finrank K V` are equal to each other. -/
-lemma generalized_eigenspace_eq_generalized_eigenspace_finrank_of_le [finite_dimensional K V]
+lemma gen_eigenspace_eq_gen_eigenspace_finrank_of_le [finite_dimensional K V]
   (f : End K V) (μ : K) {k : ℕ} (hk : finrank K V ≤ k) :
-  f.generalized_eigenspace μ k = f.generalized_eigenspace μ (finrank K V) :=
+  f.gen_eigenspace μ k = f.gen_eigenspace μ (finrank K V) :=
 ker_pow_eq_ker_pow_finrank_of_le hk
->>>>>>> d052c527
 
 /-- If `f` maps a subspace `p` into itself, then the generalized eigenspace of the restriction
     of `f` to `p` is the part of the generalized eigenspace of `f` that lies in `p`. -/
@@ -426,61 +413,33 @@
       ih, ←linear_map.ker_comp, linear_map.comp_assoc], }
 end
 
-<<<<<<< HEAD
-/-- Generalized eigenrange and generalized eigenspace for exponent `findim K V` are disjoint. -/
+/-- Generalized eigenrange and generalized eigenspace for exponent `finrank K V` are disjoint. -/
 lemma gen_eigenvec_disjoint_range_ker [finite_dimensional K V] (f : End K V) (μ : K) :
-  disjoint (f.gen_eigenrange μ (findim K V)) (f.gen_eigenspace μ (findim K V))  :=
+  disjoint (f.gen_eigenrange μ (finrank K V)) (f.gen_eigenspace μ (finrank K V))  :=
 begin
   have h := calc
-    submodule.comap ((f - μ • 1) ^ findim K V) (f.gen_eigenspace μ (findim K V))
-      = ((f - μ • 1) ^ findim K V * (f - μ • 1) ^ findim K V).ker :
-        by { simpa only [gen_eigenspace, preorder_hom.coe_fun_mk, ← linear_map.ker_comp], }
-  ... = f.gen_eigenspace μ (findim K V + findim K V) :
+    submodule.comap ((f - μ • 1) ^ finrank K V)
+        (f.gen_eigenspace μ (finrank K V))
+      = ((f - μ • 1) ^ finrank K V * (f - μ • 1) ^ finrank K V).ker :
+        by { simpa only [gen_eigenspace, preorder_hom.coe_fun_mk, ← linear_map.ker_comp] }
+  ... = f.gen_eigenspace μ (finrank K V + finrank K V) :
         by { rw ←pow_add, refl }
-  ... = f.gen_eigenspace μ (findim K V) :
-        by { rw gen_eigenspace_eq_gen_eigenspace_findim_of_le, linarith },
+  ... = f.gen_eigenspace μ (finrank K V) :
+        by { rw gen_eigenspace_eq_gen_eigenspace_finrank_of_le, linarith },
   rw [disjoint, gen_eigenrange, linear_map.range_eq_map, submodule.map_inf_eq_map_inf_comap,
-=======
-/-- Generalized eigenrange and generalized eigenspace for exponent `finrank K V` are disjoint. -/
-lemma generalized_eigenvec_disjoint_range_ker [finite_dimensional K V] (f : End K V) (μ : K) :
-  disjoint (f.generalized_eigenrange μ (finrank K V)) (f.generalized_eigenspace μ (finrank K V))  :=
-begin
-  have h := calc
-    submodule.comap ((f - algebra_map _ _ μ) ^ finrank K V)
-        (f.generalized_eigenspace μ (finrank K V))
-      = ((f - algebra_map _ _ μ) ^ finrank K V *
-          (f - algebra_map K (End K V) μ) ^ finrank K V).ker :
-        by { simpa only [generalized_eigenspace, preorder_hom.coe_fun_mk, ← linear_map.ker_comp] }
-  ... = f.generalized_eigenspace μ (finrank K V + finrank K V) :
-        by { rw ←pow_add, refl }
-  ... = f.generalized_eigenspace μ (finrank K V) :
-        by { rw generalized_eigenspace_eq_generalized_eigenspace_finrank_of_le, linarith },
-  rw [disjoint, generalized_eigenrange, linear_map.range_eq_map, submodule.map_inf_eq_map_inf_comap,
->>>>>>> d052c527
     top_inf_eq, h],
   apply submodule.map_comap_le
 end
 
 /-- The generalized eigenspace of an eigenvalue has positive dimension for positive exponents. -/
-<<<<<<< HEAD
-lemma pos_findim_gen_eigenspace_of_has_eigenvalue [finite_dimensional K V]
+lemma pos_finrank_gen_eigenspace_of_has_eigenvalue [finite_dimensional K V]
   {f : End K V} {k : ℕ} {μ : K} (hx : f.has_eigenvalue μ) (hk : 0 < k):
-  0 < findim K (f.gen_eigenspace μ k) :=
-calc
-    0 = findim K (⊥ : submodule K V) : by rw findim_bot
-  ... < findim K (f.eigenspace μ) : submodule.findim_lt_findim_of_lt (bot_lt_iff_ne_bot.2 hx)
-  ... ≤ findim K (f.gen_eigenspace μ k) :
-    submodule.findim_mono ((f.gen_eigenspace μ).monotone (nat.succ_le_of_lt hk))
-=======
-lemma pos_finrank_generalized_eigenspace_of_has_eigenvalue [finite_dimensional K V]
-  {f : End K V} {k : ℕ} {μ : K} (hx : f.has_eigenvalue μ) (hk : 0 < k):
-  0 < finrank K (f.generalized_eigenspace μ k) :=
+  0 < finrank K (f.gen_eigenspace μ k) :=
 calc
     0 = finrank K (⊥ : submodule K V) : by rw finrank_bot
   ... < finrank K (f.eigenspace μ) : submodule.finrank_lt_finrank_of_lt (bot_lt_iff_ne_bot.2 hx)
-  ... ≤ finrank K (f.generalized_eigenspace μ k) :
-    submodule.finrank_mono ((f.generalized_eigenspace μ).monotone (nat.succ_le_of_lt hk))
->>>>>>> d052c527
+  ... ≤ finrank K (f.gen_eigenspace μ k) :
+    submodule.finrank_mono ((f.gen_eigenspace μ).monotone (nat.succ_le_of_lt hk))
 
 /-- A linear map maps a generalized eigenrange into itself. -/
 lemma map_gen_eigenrange_le {f : End K V} {μ : K} {n : ℕ} :
@@ -508,15 +467,9 @@
     -- Hence, `f` has an eigenvalue `μ₀`.
     obtain ⟨μ₀, hμ₀⟩ : ∃ μ₀, f.has_eigenvalue μ₀ := exists_eigenvalue f,
     -- We define `ES` to be the generalized eigenspace
-<<<<<<< HEAD
-    let ES := f.gen_eigenspace μ₀ (findim K V),
+    let ES := f.gen_eigenspace μ₀ (finrank K V),
     -- and `ER` to be the generalized eigenrange.
-    let ER := f.gen_eigenrange μ₀ (findim K V),
-=======
-    let ES := f.generalized_eigenspace μ₀ (finrank K V),
-    -- and `ER` to be the generalized eigenrange.
-    let ER := f.generalized_eigenrange μ₀ (finrank K V),
->>>>>>> d052c527
+    let ER := f.gen_eigenrange μ₀ (finrank K V),
     -- `f` maps `ER` into itself.
     have h_f_ER : ∀ (x : V), x ∈ ER → f x ∈ ER,
       from λ x hx, map_gen_eigenrange_le (submodule.mem_map_of_mem hx),
@@ -526,27 +479,15 @@
     have h_dim_ES_pos : 0 < finrank K ES,
     { dsimp only [ES],
       rw h_dim,
-<<<<<<< HEAD
-      apply pos_findim_gen_eigenspace_of_has_eigenvalue hμ₀ (nat.zero_lt_succ n) },
-    -- and the dimensions of `ES` and `ER` add up to `findim K V`.
-    have h_dim_add : findim K ER + findim K ES = findim K V,
-    { apply linear_map.findim_range_add_findim_ker },
-    -- Therefore the dimension `ER` mus be smaller than `findim K V`.
-    have h_dim_ER : findim K ER < n.succ, by linarith,
-    -- This allows us to apply the induction hypothesis on `ER`:
-    have ih_ER : (⨆ (μ : K) (k : ℕ), f'.gen_eigenspace μ k) = ⊤,
-      from ih (findim K ER) h_dim_ER f' rfl,
-=======
-      apply pos_finrank_generalized_eigenspace_of_has_eigenvalue hμ₀ (nat.zero_lt_succ n) },
+      apply pos_finrank_gen_eigenspace_of_has_eigenvalue hμ₀ (nat.zero_lt_succ n) },
     -- and the dimensions of `ES` and `ER` add up to `finrank K V`.
     have h_dim_add : finrank K ER + finrank K ES = finrank K V,
     { apply linear_map.finrank_range_add_finrank_ker },
     -- Therefore the dimension `ER` mus be smaller than `finrank K V`.
     have h_dim_ER : finrank K ER < n.succ, by linarith,
     -- This allows us to apply the induction hypothesis on `ER`:
-    have ih_ER : (⨆ (μ : K) (k : ℕ), f'.generalized_eigenspace μ k) = ⊤,
+    have ih_ER : (⨆ (μ : K) (k : ℕ), f'.gen_eigenspace μ k) = ⊤,
       from ih (finrank K ER) h_dim_ER f' rfl,
->>>>>>> d052c527
     -- The induction hypothesis gives us a statement about subspaces of `ER`. We can transfer this
     -- to a statement about subspaces of `V` via `submodule.subtype`:
     have ih_ER' : (⨆ (μ : K) (k : ℕ), (f'.gen_eigenspace μ k).map ER.subtype) = ER,
@@ -566,13 +507,8 @@
     -- `ES` is contained in this span by definition.
     have hES : ES ≤ ⨆ (μ : K) (k : ℕ), f.gen_eigenspace μ k,
       from le_trans
-<<<<<<< HEAD
-        (le_supr (λ k, f.gen_eigenspace μ₀ k) (findim K V))
+        (le_supr (λ k, f.gen_eigenspace μ₀ k) (finrank K V))
         (le_supr (λ (μ : K), ⨆ (k : ℕ), f.gen_eigenspace μ k) μ₀),
-=======
-        (le_supr (λ k, f.generalized_eigenspace μ₀ k) (finrank K V))
-        (le_supr (λ (μ : K), ⨆ (k : ℕ), f.generalized_eigenspace μ k) μ₀),
->>>>>>> d052c527
     -- Moreover, we know that `ER` and `ES` are disjoint.
     have h_disjoint : disjoint ER ES,
       from gen_eigenvec_disjoint_range_ker f μ₀,
