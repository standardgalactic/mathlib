--- conflicted
+++ resolved
@@ -35,7 +35,6 @@
 section semiring
 variables [semiring R] {p q : polynomial R}
 
-<<<<<<< HEAD
 @[irreducible] def monomial_fun (n : ℕ) (a : R) : polynomial R := ⟨finsupp.single n a⟩
 @[irreducible] private def add : polynomial R → polynomial R → polynomial R
 | ⟨a⟩ ⟨b⟩ := ⟨a + b⟩
@@ -43,7 +42,7 @@
 | ⟨a⟩ := ⟨-a⟩
 @[irreducible] private def mul : polynomial R → polynomial R → polynomial R
 | ⟨a⟩ ⟨b⟩ := ⟨a * b⟩
-@[irreducible] private def smul {S : Type*} [semiring S] [semimodule S R] :
+@[irreducible] private def smul {S : Type*} [semiring S] [module S R] :
   S → polynomial R → polynomial R
 | a ⟨b⟩ := ⟨a • b⟩
 
@@ -52,7 +51,7 @@
 instance : has_add (polynomial R) := ⟨add⟩
 instance {R : Type u} [ring R] : has_neg (polynomial R) := ⟨neg⟩
 instance : has_mul (polynomial R) := ⟨mul⟩
-instance {S : Type*} [semiring S] [semimodule S R] : has_scalar S (polynomial R) := ⟨smul⟩
+instance {S : Type*} [semiring S] [module S R] : has_scalar S (polynomial R) := ⟨smul⟩
 
 lemma zero_to_alg : (⟨0⟩ : polynomial R) = 0 :=
 begin
@@ -71,7 +70,7 @@
 lemma neg_to_alg {R : Type u} [ring R] {a} : (-⟨a⟩ : polynomial R) = ⟨-a⟩ :=
 show neg _ = _, by rw neg
 lemma mul_to_alg {a b} : (⟨a⟩ * ⟨b⟩ : polynomial R) = ⟨a * b⟩ := show mul _ _ = _, by rw mul
-lemma smul_to_alg {S : Type*} [semiring S] [semimodule S R] {a : S} {b} :
+lemma smul_to_alg {S : Type*} [semiring S] [module S R] {a : S} {b} :
   (a • ⟨b⟩ : polynomial R) = ⟨a • b⟩ := show smul _ _ = _, by rw smul
 
 instance : inhabited (polynomial R) := ⟨0⟩
@@ -81,7 +80,7 @@
 { repeat { rintro ⟨_⟩, },
   simp [← zero_to_alg, ← one_to_alg, add_to_alg, mul_to_alg, mul_assoc, mul_add, add_mul]; abel }
 
-instance {S} [semiring S] [semimodule S R] : semimodule S (polynomial R) :=
+instance {S} [semiring S] [module S R] : module S (polynomial R) :=
 { smul := (•),
   one_smul := by { rintros ⟨⟩, simp [smul_to_alg] },
   mul_smul := by { rintros _ _ ⟨⟩, simp [smul_to_alg, mul_smul], },
@@ -90,21 +89,11 @@
   add_smul := by { rintros _ _ ⟨⟩, simp [smul_to_alg, add_to_alg, add_smul] },
   zero_smul := by { rintros ⟨⟩, simp [smul_to_alg, ← zero_to_alg] } }
 
-instance {S₁ S₂} [semiring S₁] [semiring S₂] [semimodule S₁ R] [semimodule S₂ R]
+instance {S₁ S₂} [semiring S₁] [semiring S₂] [module S₁ R] [module S₂ R]
   [smul_comm_class S₁ S₂ R] : smul_comm_class S₁ S₂ (polynomial R) :=
 ⟨by { rintros _ _ ⟨⟩, simp [smul_to_alg, smul_comm] }⟩
 
-instance {S₁ S₂} [has_scalar S₁ S₂] [semiring S₁] [semiring S₂] [semimodule S₁ R] [semimodule S₂ R]
-=======
-instance : inhabited (polynomial R) := add_monoid_algebra.inhabited _ _
-instance : semiring (polynomial R) := add_monoid_algebra.semiring
-instance {S} [semiring S] [module S R] : module S (polynomial R) :=
-add_monoid_algebra.module
-instance {S₁ S₂} [semiring S₁] [semiring S₂] [module S₁ R] [module S₂ R]
-  [smul_comm_class S₁ S₂ R] : smul_comm_class S₁ S₂ (polynomial R) :=
-add_monoid_algebra.smul_comm_class
 instance {S₁ S₂} [has_scalar S₁ S₂] [semiring S₁] [semiring S₂] [module S₁ R] [module S₂ R]
->>>>>>> c50cb7a7
   [is_scalar_tower S₁ S₂ R] : is_scalar_tower S₁ S₂ (polynomial R) :=
 ⟨by { rintros _ _ ⟨⟩, simp [smul_to_alg] }⟩
 
@@ -170,14 +159,9 @@
 lemma monomial_pow (n : ℕ) (r : R) (k : ℕ) :
   (monomial n r)^k = monomial (n*k) (r^k) :=
 begin
-<<<<<<< HEAD
   induction k with k ih,
   { simp [pow_zero, monomial_zero_one], },
   { simp [pow_succ, ih, monomial_mul_monomial, nat.succ_eq_add_one, mul_add, add_comm] },
-=======
-  rw mul_comm,
-  exact add_monoid_algebra.single_pow k,
->>>>>>> c50cb7a7
 end
 
 lemma smul_monomial {S} [semiring S] [module S R] (a : S) (n : ℕ) (b : R) :
@@ -255,11 +239,7 @@
 | ⟨p⟩ n := p n
 
 lemma coeff_monomial : coeff (monomial n a) m = if n = m then a else 0 :=
-<<<<<<< HEAD
 by { simp only [monomial, monomial_fun, coeff, linear_map.coe_mk], rw finsupp.single_apply, congr }
-=======
-finsupp.single_apply
->>>>>>> c50cb7a7
 
 @[simp] lemma coeff_zero (n : ℕ) : coeff (0 : polynomial R) n = 0 :=
 by { rw [← monomial_zero_right n, coeff_monomial], simp }
