--- conflicted
+++ resolved
@@ -368,11 +368,7 @@
        ... = x ^ (i % order_of x) :
     by simp [gpow_add, gpow_mul, pow_order_of_eq_one]
 
-<<<<<<< HEAD
-lemma gsmul_eq_mod_add_order_of {i : ℤ} : i • x = (i % add_order_of x) • x :=
-=======
 lemma gsmul_eq_mod_add_order_of : i • a = (i % add_order_of a) • a :=
->>>>>>> de3fff81
 begin
   apply multiplicative.of_add.injective,
   simp [of_add_gsmul, gpow_eq_mod_order_of],
@@ -591,12 +587,8 @@
 section finite_group
 variables [group G] [add_group A]
 
-<<<<<<< HEAD
-lemma exists_gpow_eq_one (a : α) : ∃ (i : ℤ) (H : i ≠ 0), a ^ (i : ℤ) = 1 :=
-=======
 lemma exists_gpow_eq_one (x : G) : ∃ (i : ℤ) (H : i ≠ 0), x ^ (i : ℤ) = 1 :=
 --lemma exists_gpow_eq_one (a : α) : ∃ (i : ℤ) (H : i ≠ 0), a ^ (i : ℤ) = 1 :=
->>>>>>> de3fff81
 begin
   rcases exists_pow_eq_one x with ⟨w, hw1, hw2⟩,
   refine ⟨w, int.coe_nat_ne_zero.mpr (ne_of_gt hw1), _⟩,
@@ -604,13 +596,8 @@
   exact (is_periodic_pt_mul_iff_pow_eq_one _).mp hw2,
 end
 
-<<<<<<< HEAD
-lemma exists_gsmul_eq_zero (x : H) : ∃ (i : ℤ) (H : i ≠ 0), i • x = 0 :=
-@exists_gpow_eq_one (multiplicative H) _ _ x
-=======
 lemma exists_gsmul_eq_zero (a : A) : ∃ (i : ℤ) (H : i ≠ 0), i • a = 0 :=
 @exists_gpow_eq_one (multiplicative A) _ _ a
->>>>>>> de3fff81
 
 attribute [to_additive] exists_gpow_eq_one
 
@@ -677,18 +664,10 @@
 
 attribute [to_additive fin_equiv_gmultiples] fin_equiv_gpowers
 
-<<<<<<< HEAD
-@[simp] lemma fin_equiv_gpowers_apply {a : α} {n : fin (order_of a)} :
-  fin_equiv_gpowers a n = ⟨a ^ (n : ℕ), n, gpow_coe_nat a n⟩ :=
-rfl
-
-@[simp] lemma fin_equiv_gmultiples_apply {a : H} {n : fin (add_order_of a)} :
-=======
 @[simp] lemma fin_equiv_gpowers_apply {n : fin (order_of x)} :
   fin_equiv_gpowers x n = ⟨x ^ (n : ℕ), n, gpow_coe_nat x n⟩ := rfl
 
 @[simp] lemma fin_equiv_gmultiples_apply {n : fin (add_order_of a)} :
->>>>>>> de3fff81
   fin_equiv_gmultiples a n = ⟨(n : ℕ) • a, n, gsmul_coe_nat a n⟩ :=
 fin_equiv_gpowers_apply
 
@@ -700,11 +679,7 @@
 by { rw [fin_equiv_gpowers, equiv.symm_trans_apply, equiv.set.of_eq_symm_apply],
   exact fin_equiv_powers_symm_apply x n }
 
-<<<<<<< HEAD
-@[simp] lemma fin_equiv_gmultiples_symm_apply (a : H) (n : ℕ)
-=======
 @[simp] lemma fin_equiv_gmultiples_symm_apply (a : A) (n : ℕ)
->>>>>>> de3fff81
   {hn : ∃ (m : ℤ), m • a = n • a} :
   ((fin_equiv_gmultiples a).symm ⟨n • a, hn⟩) =
     ⟨n % add_order_of a, nat.mod_lt _ (add_order_of_pos a)⟩ :=
@@ -727,13 +702,8 @@
 attribute [to_additive gmultiples_equiv_gmultiples] gpowers_equiv_gpowers
 
 @[simp]
-<<<<<<< HEAD
-lemma gpowers_equiv_gpowers_apply {a b : α} (h : order_of a = order_of b)
-  (n : ℕ) : gpowers_equiv_gpowers h ⟨a ^ n, n, gpow_coe_nat a n⟩ = ⟨b ^ n, n, gpow_coe_nat b n⟩ :=
-=======
 lemma gpowers_equiv_gpowers_apply (h : order_of x = order_of y)
   (n : ℕ) : gpowers_equiv_gpowers h ⟨x ^ n, n, gpow_coe_nat x n⟩ = ⟨y ^ n, n, gpow_coe_nat y n⟩ :=
->>>>>>> de3fff81
 begin
   rw [gpowers_equiv_gpowers, equiv.trans_apply, equiv.trans_apply,
     fin_equiv_gpowers_symm_apply, ← equiv.eq_symm_apply, fin_equiv_gpowers_symm_apply],
@@ -741,11 +711,7 @@
 end
 
 @[simp]
-<<<<<<< HEAD
-lemma gmultiples_equiv_gmultiples_apply {a b : H} (h : add_order_of a = add_order_of b) (n : ℕ) :
-=======
 lemma gmultiples_equiv_gmultiples_apply (h : add_order_of a = add_order_of b) (n : ℕ) :
->>>>>>> de3fff81
   gmultiples_equiv_gmultiples h ⟨n • a, n, gsmul_coe_nat a n⟩ = ⟨n • b, n, gsmul_coe_nat b n⟩ :=
 gpowers_equiv_gpowers_apply h n
 
