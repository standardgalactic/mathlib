/-
Copyright (c) 2015 Nathaniel Thomas. All rights reserved.
Released under Apache 2.0 license as described in the file LICENSE.
Authors: Nathaniel Thomas, Jeremy Avigad, Johannes Hölzl, Mario Carneiro
-/
import algebra.big_operators.basic
import algebra.group.hom
import group_theory.group_action.group
import algebra.smul_with_zero

/-!
# Modules over a ring

In this file we define

* `semimodule R M` : an additive commutative monoid `M` is a `semimodule` over a
  `semiring R` if for `r : R` and `x : M` their "scalar multiplication `r • x : M` is defined, and
  the operation `•` satisfies some natural associativity and distributivity axioms similar to those
  on a ring.

* `module R M` : same as `semimodule R M` but assumes that `R` is a `ring` and `M` is an
  additive commutative group.

* `vector_space k M` : same as `semimodule k M` and `module k M` but assumes that `k` is a `field`
  and `M` is an additive commutative group.

## Implementation notes

* `vector_space` and `module` are abbreviations for `semimodule R M`.

## Tags

semimodule, module, vector space
-/

open function
open_locale big_operators

universes u u' v w x y z
variables {R : Type u} {k : Type u'} {S : Type v} {M : Type w} {M₂ : Type x} {M₃ : Type y}
  {ι : Type z}

/-- A semimodule is a generalization of vector spaces to a scalar semiring.
  It consists of a scalar semiring `R` and an additive monoid of "vectors" `M`,
  connected by a "scalar multiplication" operation `r • x : M`
  (where `r : R` and `x : M`) with some natural associativity and
  distributivity axioms similar to those on a ring. -/
@[protect_proj] class semimodule (R : Type u) (M : Type v) [semiring R]
  [add_comm_monoid M] extends distrib_mul_action R M :=
(add_smul : ∀(r s : R) (x : M), (r + s) • x = r • x + s • x)
(zero_smul : ∀x : M, (0 : R) • x = 0)

/--
To prove two semimodule structures on a fixed `add_comm_monoid` agree,
it suffices to check the scalar multiplications agree.
-/
@[ext]
lemma semimodule_ext {R : Type*} [semiring R] {M : Type*} [add_comm_monoid M] (P Q : semimodule R M)
  (w : ∀ (r : R) (m : M), by { haveI := P, exact r • m } = by { haveI := Q, exact r • m }) :
  P = Q :=
begin
  unfreezingI { rcases P with ⟨⟨⟨⟨P⟩⟩⟩⟩, rcases Q with ⟨⟨⟨⟨Q⟩⟩⟩⟩ },
  congr,
  funext r m,
  exact w r m,
  all_goals { apply proof_irrel_heq },
end

section add_comm_monoid
variables [semiring R] [add_comm_monoid M] [semimodule R M] (r s : R) (x y : M)

/-- A semimodule over a semiring automatically inherits a `mul_action_with_zero` structure. -/
@[priority 100] -- see Note [lower instance priority]
instance semimodule.to_mul_action_with_zero :
  mul_action_with_zero R M :=
{ smul_zero := smul_zero,
  zero_smul := semimodule.zero_smul,
  ..(infer_instance : mul_action R M) }

instance add_comm_monoid.nat_semimodule : semimodule ℕ M :=
{ one_smul := one_nsmul,
  mul_smul := λ m n a, mul_nsmul a m n,
  smul_add := λ n a b, nsmul_add a b n,
  smul_zero := nsmul_zero,
  zero_smul := zero_nsmul,
  add_smul := λ r s x, add_nsmul x r s }

theorem add_smul : (r + s) • x = r • x + s • x := semimodule.add_smul r s x
variables (R)

theorem two_smul : (2 : R) • x = x + x := by rw [bit0, add_smul, one_smul]

theorem two_smul' : (2 : R) • x = bit0 x := two_smul R x

/-- Pullback a `semimodule` structure along an injective additive monoid homomorphism. -/
protected def function.injective.semimodule [add_comm_monoid M₂] [has_scalar R M₂] (f : M₂ →+ M)
  (hf : injective f) (smul : ∀ (c : R) x, f (c • x) = c • f x) :
  semimodule R M₂ :=
{ smul := (•),
  add_smul := λ c₁ c₂ x, hf $ by simp only [smul, f.map_add, add_smul],
  zero_smul := λ x, hf $ by simp only [smul, zero_smul, f.map_zero],
  .. hf.distrib_mul_action f smul }

/-- Pushforward a `semimodule` structure along a surjective additive monoid homomorphism. -/
protected def function.surjective.semimodule [add_comm_monoid M₂] [has_scalar R M₂] (f : M →+ M₂)
  (hf : surjective f) (smul : ∀ (c : R) x, f (c • x) = c • f x) :
  semimodule R M₂ :=
{ smul := (•),
  add_smul := λ c₁ c₂ x, by { rcases hf x with ⟨x, rfl⟩,
    simp only [add_smul, ← smul, ← f.map_add] },
  zero_smul := λ x, by { rcases hf x with ⟨x, rfl⟩, simp only [← f.map_zero, ← smul, zero_smul] },
  .. hf.distrib_mul_action f smul }

variables {R} (M)

/-- Compose a `semimodule` with a `ring_hom`, with action `f s • m` -/
def semimodule.comp_hom [semiring S] (f : S →+* R) :
  semimodule S M :=
{ smul := (•) ∘ f,
  add_smul := λ r s x, by simp [add_smul],
  .. mul_action_with_zero.comp_hom M f.to_monoid_with_zero_hom,
  .. distrib_mul_action.comp_hom M (f : S →* R) }

variables (R) (M)

/-- `(•)` as an `add_monoid_hom`. -/
def smul_add_hom : R →+ M →+ M :=
{ to_fun := const_smul_hom M,
  map_zero' := add_monoid_hom.ext $ λ r, by simp,
  map_add' := λ x y, add_monoid_hom.ext $ λ r, by simp [add_smul] }

variables {R M}

@[simp] lemma smul_add_hom_apply (r : R) (x : M) :
  smul_add_hom R M r x = r • x := rfl

lemma semimodule.eq_zero_of_zero_eq_one (zero_eq_one : (0 : R) = 1) : x = 0 :=
by rw [←one_smul R x, ←zero_eq_one, zero_smul]

lemma list.sum_smul {l : list R} {x : M} : l.sum • x = (l.map (λ r, r • x)).sum :=
((smul_add_hom R M).flip x).map_list_sum l

lemma multiset.sum_smul {l : multiset R} {x : M} : l.sum • x = (l.map (λ r, r • x)).sum :=
((smul_add_hom R M).flip x).map_multiset_sum l

lemma finset.sum_smul {f : ι → R} {s : finset ι} {x : M} :
  (∑ i in s, f i) • x = (∑ i in s, (f i) • x) :=
((smul_add_hom R M).flip x).map_sum f s

end add_comm_monoid

variables (R)

/-- An `add_comm_monoid` that is a `semimodule` over a `ring` carries a natural `add_comm_group`
structure. -/
def semimodule.add_comm_monoid_to_add_comm_group [ring R] [add_comm_monoid M] [semimodule R M] :
  add_comm_group M :=
{ neg          := λ a, (-1 : R) • a,
  add_left_neg := λ a, show (-1 : R) • a + a = 0, by {
    nth_rewrite 1 ← one_smul _ a,
    rw [← add_smul, add_left_neg, zero_smul] },
  ..(infer_instance : add_comm_monoid M), }

variables {R}

section add_comm_group

variables (R M) [semiring R] [add_comm_group M]

instance add_comm_group.int_semimodule : semimodule ℤ M :=
{ one_smul := one_gsmul,
  mul_smul := λ m n a, mul_gsmul a m n,
  smul_add := λ n a b, gsmul_add a b n,
  smul_zero := gsmul_zero,
  zero_smul := zero_gsmul,
  add_smul := λ r s x, add_gsmul x r s }

/-- A structure containing most informations as in a semimodule, except the fields `zero_smul`
and `smul_zero`. As these fields can be deduced from the other ones when `M` is an `add_comm_group`,
this provides a way to construct a semimodule structure by checking less properties, in
`semimodule.of_core`. -/
@[nolint has_inhabited_instance]
structure semimodule.core extends has_scalar R M :=
(smul_add : ∀(r : R) (x y : M), r • (x + y) = r • x + r • y)
(add_smul : ∀(r s : R) (x : M), (r + s) • x = r • x + s • x)
(mul_smul : ∀(r s : R) (x : M), (r * s) • x = r • s • x)
(one_smul : ∀x : M, (1 : R) • x = x)

variables {R M}

/-- Define `semimodule` without proving `zero_smul` and `smul_zero` by using an auxiliary
structure `semimodule.core`, when the underlying space is an `add_comm_group`. -/
def semimodule.of_core (H : semimodule.core R M) : semimodule R M :=
by letI := H.to_has_scalar; exact
{ zero_smul := λ x, (add_monoid_hom.mk' (λ r : R, r • x) (λ r s, H.add_smul r s x)).map_zero,
  smul_zero := λ r, (add_monoid_hom.mk' ((•) r) (H.smul_add r)).map_zero,
  ..H }

end add_comm_group

/--
Modules are defined as an `abbreviation` for semimodules,
if the base semiring is a ring.
(A previous definition made `module` a structure
defined to be `semimodule`.)
This has as advantage that modules are completely transparent
for type class inference, which means that all instances for semimodules
are immediately picked up for modules as well.
A cosmetic disadvantage is that one can not extend modules as such,
in definitions such as `normed_space`.
The solution is to extend `semimodule` instead.
-/
library_note "module definition"

/-- A module is the same as a semimodule, except the scalar semiring is actually
  a ring.
  This is the traditional generalization of spaces like `ℤ^n`, which have a natural
  addition operation and a way to multiply them by elements of a ring, but no multiplication
  operation between vectors. -/
abbreviation module (R : Type u) (M : Type v) [ring R] [add_comm_group M] :=
semimodule R M

<<<<<<< HEAD
=======
/--
To prove two semimodule structures on a fixed `add_comm_monoid` agree,
it suffices to check the scalar multiplications agree.
-/
-- We'll later use this to show `semimodule ℕ M` and `module ℤ M` are subsingletons.
@[ext]
lemma semimodule_ext {R : Type*} [semiring R] {M : Type*} [add_comm_monoid M] (P Q : semimodule R M)
  (w : ∀ (r : R) (m : M), by { haveI := P, exact r • m } = by { haveI := Q, exact r • m }) :
  P = Q :=
begin
  unfreezingI { rcases P with ⟨⟨⟨⟨P⟩⟩⟩⟩, rcases Q with ⟨⟨⟨⟨Q⟩⟩⟩⟩ },
  congr,
  funext r m,
  exact w r m,
  all_goals { apply proof_irrel_heq },
end

>>>>>>> a9a07795
section module
variables [ring R] [add_comm_group M] [module R M] (r s : R) (x y : M)

@[simp] theorem neg_smul : -r • x = - (r • x) :=
eq_neg_of_add_eq_zero (by rw [← add_smul, add_left_neg, zero_smul])

variables (R)
theorem neg_one_smul (x : M) : (-1 : R) • x = -x := by simp
variables {R}

theorem sub_smul (r s : R) (y : M) : (r - s) • y = r • y - s • y :=
by simp [add_smul, sub_eq_add_neg]

end module

/-- A semimodule over a `subsingleton` semiring is a `subsingleton`. We cannot register this
as an instance because Lean has no way to guess `R`. -/
theorem semimodule.subsingleton (R M : Type*) [semiring R] [subsingleton R] [add_comm_monoid M]
  [semimodule R M] :
  subsingleton M :=
⟨λ x y, by rw [← one_smul R x, ← one_smul R y, subsingleton.elim (1:R) 0, zero_smul, zero_smul]⟩

@[priority 910] -- see Note [lower instance priority]
instance semiring.to_semimodule [semiring R] : semimodule R R :=
{ smul_add := mul_add,
  add_smul := add_mul,
  zero_smul := zero_mul,
  smul_zero := mul_zero }

/-- A ring homomorphism `f : R →+* M` defines a module structure by `r • x = f r * x`. -/
def ring_hom.to_semimodule [semiring R] [semiring S] (f : R →+* S) : semimodule R S :=
{ smul := λ r x, f r * x,
  smul_add := λ r x y, by unfold has_scalar.smul; rw [mul_add],
  add_smul := λ r s x, by unfold has_scalar.smul; rw [f.map_add, add_mul],
  mul_smul := λ r s x, by unfold has_scalar.smul; rw [f.map_mul, mul_assoc],
  one_smul := λ x, show f 1 * x = _, by rw [f.map_one, one_mul],
  zero_smul := λ x, show f 0 * x = 0, by rw [f.map_zero, zero_mul],
  smul_zero := λ r, mul_zero (f r) }

/--
Vector spaces are defined as an `abbreviation` for semimodules,
if the base ring is a field.
(A previous definition made `vector_space` a structure
defined to be `module`.)
This has as advantage that vector spaces are completely transparent
for type class inference, which means that all instances for semimodules
are immediately picked up for vector spaces as well.
A cosmetic disadvantage is that one can not extend vector spaces as such,
in definitions such as `normed_space`.
The solution is to extend `semimodule` instead.
-/
library_note "vector space definition"

/-- A vector space is the same as a module, except the scalar ring is actually
  a field. (This adds commutativity of the multiplication and existence of inverses.)
  This is the traditional generalization of spaces like `ℝ^n`, which have a natural
  addition operation and a way to multiply them by real numbers, but no multiplication
  operation between vectors. -/
abbreviation vector_space (R : Type u) (M : Type v) [field R] [add_comm_group M] :=
semimodule R M

section add_comm_monoid

variables [semiring R] [add_comm_monoid M] [semimodule R M]

section
variables (R)
/-- `nsmul` is equal to any other semimodule structure via a cast. -/
lemma nsmul_eq_smul_cast (n : ℕ) (b : M) :
  n • b = (n : R) • b :=
begin
  induction n with n ih,
  { rw [nat.cast_zero, zero_smul, zero_smul] },
  { rw [nat.succ_eq_add_one, nat.cast_succ, add_smul, add_smul, one_smul, ih, one_smul], }
end
end

/-- Convert back any exotic `ℕ`-smul to the canonical instance. This should not be needed since in
<<<<<<< HEAD
mathlib all add_comm_monoid should normally have exactly one `ℕ`-semimodule structure by design. -/
lemma nat_smul_eq_nsmul (h : semimodule ℕ M) (n : ℕ) (x : M) :
  @has_scalar.smul ℕ M h.to_has_scalar n x = n • x :=
begin
  conv_lhs { rw ← nat.cast_id n },
  exact (nsmul_eq_smul_cast ℕ n x).symm
end

/-- All `ℕ`-module structures are equal. Not an instance since in mathlib all add_comm_monoid
should normally have exactly one `ℕ`-module structure by design. -/
lemma add_comm_monoid.nat_semimodule.subsingleton : subsingleton (semimodule ℕ M) :=
⟨λ P Q, by { ext n x, rw [nat_smul_eq_nsmul P n x, nat_smul_eq_nsmul Q n x] }⟩
=======
mathlib all `add_comm_monoid`s should normally have exactly one `ℕ`-semimodule structure by design.
-/
lemma nat_smul_eq_nsmul (h : semimodule ℕ M) (n : ℕ) (x : M) :
  @has_scalar.smul ℕ M h.to_has_scalar n x = n • x :=
by rw [nsmul_eq_smul_cast ℕ n x, nat.cast_id]

/-- All `ℕ`-module structures are equal. Not an instance since in mathlib all `add_comm_monoid`
should normally have exactly one `ℕ`-module structure by design. -/
def add_comm_monoid.nat_semimodule.unique : unique (semimodule ℕ M) :=
{ default := by apply_instance,
  uniq := λ P, semimodule_ext P _ $ λ n, nat_smul_eq_nsmul P n }
>>>>>>> a9a07795

instance add_comm_monoid.nat_is_scalar_tower :
  is_scalar_tower ℕ R M :=
{ smul_assoc := λ n x y, nat.rec_on n
    (by simp only [zero_smul])
    (λ n ih, by simp only [nat.succ_eq_add_one, add_smul, one_smul, ih]) }

instance add_comm_monoid.nat_smul_comm_class : smul_comm_class ℕ R M :=
{ smul_comm := λ n r m, nat.rec_on n
    (by simp only [zero_smul, smul_zero])
    (λ n ih, by simp only [nat.succ_eq_add_one, add_smul, one_smul, ←ih, smul_add]) }

-- `smul_comm_class.symm` is not registered as an instance, as it would cause a loop
instance add_comm_monoid.nat_smul_comm_class' : smul_comm_class R ℕ M :=
smul_comm_class.symm _ _ _

end add_comm_monoid

section add_comm_group

variables [semiring S] [ring R] [add_comm_group M] [semimodule S M] [semimodule R M]

section
variables (R)
/-- `gsmul` is equal to any other module structure via a cast. -/
lemma gsmul_eq_smul_cast (n : ℤ) (b : M) : n • b = (n : R) • b :=
begin
  induction n using int.induction_on with p hp n hn,
  { rw [int.cast_zero, zero_smul, zero_smul] },
  { rw [int.cast_add, int.cast_one, add_smul, add_smul, one_smul, one_smul, hp] },
  { rw [int.cast_sub, int.cast_one, sub_smul, sub_smul, one_smul, one_smul, hn] },
end
end

/-- Convert back any exotic `ℤ`-smul to the canonical instance. This should not be needed since in
mathlib all add_comm_group should normally have exactly one `ℤ`-module structure by design. -/
lemma int_smul_eq_gsmul (h : semimodule ℤ M) (n : ℤ) (x : M) :
  @has_scalar.smul ℤ M h.to_has_scalar n x = n • x :=
begin
  conv_lhs { rw ← int.cast_id n },
  exact (gsmul_eq_smul_cast ℤ n x).symm
end

/-- All `ℤ`-module structures are equal. Not an instance since in mathlib all add_comm_group should
normally have exactly one `ℤ`-module structure by design. -/
lemma add_comm_group.int_module.subsingleton : subsingleton (semimodule ℤ M) :=
⟨λ P Q, by { ext n x, rw [int_smul_eq_gsmul P n x, int_smul_eq_gsmul Q n x] }⟩

instance add_comm_group.int_is_scalar_tower : is_scalar_tower ℤ R M :=
{ smul_assoc := λ n x y, int.induction_on n
    (by simp only [zero_smul])
    (λ n ih, by simp only [one_smul, add_smul, ih])
    (λ n ih, by simp only [one_smul, sub_smul, ih]) }

instance add_comm_group.int_smul_comm_class : smul_comm_class ℤ S M :=
{ smul_comm := λ n x y, int.induction_on n
    (by simp only [zero_smul, smul_zero])
    (λ n ih, by simp only [one_smul, add_smul, smul_add, ih])
    (λ n ih, by simp only [one_smul, sub_smul, smul_sub, ih]) }

-- `smul_comm_class.symm` is not registered as an instance, as it would cause a loop
instance add_comm_group.int_smul_comm_class' : smul_comm_class S ℤ M :=
smul_comm_class.symm _ _ _

end add_comm_group

namespace add_monoid_hom

lemma map_int_module_smul [add_comm_group M] [add_comm_group M₂]
  (f : M →+ M₂) (x : ℤ) (a : M) : f (x • a) = x • f a :=
by simp only [f.map_gsmul]

lemma map_int_cast_smul
  [ring R] [add_comm_group M] [add_comm_group M₂] [module R M] [module R M₂]
  (f : M →+ M₂) (x : ℤ) (a : M) : f ((x : R) • a) = (x : R) • f a :=
by simp only [←gsmul_eq_smul_cast, f.map_gsmul]

lemma map_nat_cast_smul
  [semiring R] [add_comm_monoid M] [add_comm_monoid M₂]
  [semimodule R M] [semimodule R M₂] (f : M →+ M₂) (x : ℕ) (a : M) :
  f ((x : R) • a) = (x : R) • f a :=
by simp only [←nsmul_eq_smul_cast, f.map_nsmul]

lemma map_rat_cast_smul {R : Type*} [division_ring R] [char_zero R]
  {E : Type*} [add_comm_group E] [module R E] {F : Type*} [add_comm_group F] [module R F]
  (f : E →+ F) (c : ℚ) (x : E) :
  f ((c : R) • x) = (c : R) • f x :=
begin
  have : ∀ (x : E) (n : ℕ), 0 < n → f (((n⁻¹ : ℚ) : R) • x) = ((n⁻¹ : ℚ) : R) • f x,
  { intros x n hn,
    replace hn : (n : R) ≠ 0 := nat.cast_ne_zero.2 (ne_of_gt hn),
    conv_rhs { congr, skip, rw [← one_smul R x, ← mul_inv_cancel hn, mul_smul] },
    rw [f.map_nat_cast_smul, smul_smul, rat.cast_inv, rat.cast_coe_nat,
      inv_mul_cancel hn, one_smul] },
  refine c.num_denom_cases_on (λ m n hn hmn, _),
  rw [rat.mk_eq_div, div_eq_mul_inv, rat.cast_mul, int.cast_coe_nat, mul_smul, mul_smul,
    rat.cast_coe_int, f.map_int_cast_smul, this _ n hn]
end

lemma map_rat_module_smul {E : Type*} [add_comm_group E] [vector_space ℚ E]
  {F : Type*} [add_comm_group F] [module ℚ F] (f : E →+ F) (c : ℚ) (x : E) :
  f (c • x) = c • f x :=
rat.cast_id c ▸ f.map_rat_cast_smul c x

end add_monoid_hom

section no_zero_smul_divisors
/-! ### `no_zero_smul_divisors`

This section defines the `no_zero_smul_divisors` class, and includes some tests
for the vanishing of elements (especially in modules over division rings).
-/

/-- `no_zero_smul_divisors R M` states that a scalar multiple is `0` only if either argument is `0`.

The main application of `no_zero_smul_divisors R M`, when `M` is a semimodule,
is the result `smul_eq_zero`: a scalar multiple is `0` iff either argument is `0`.

It is a generalization of the `no_zero_divisors` class to heterogeneous multiplication.
-/
class no_zero_smul_divisors (R M : Type*) [has_zero R] [has_zero M] [has_scalar R M] : Prop :=
(eq_zero_or_eq_zero_of_smul_eq_zero : ∀ {c : R} {x : M}, c • x = 0 → c = 0 ∨ x = 0)

export no_zero_smul_divisors (eq_zero_or_eq_zero_of_smul_eq_zero)

section semimodule

variables [semiring R] [add_comm_monoid M] [semimodule R M]

instance no_zero_smul_divisors.of_no_zero_divisors [no_zero_divisors R] :
  no_zero_smul_divisors R R :=
⟨λ c x, no_zero_divisors.eq_zero_or_eq_zero_of_mul_eq_zero⟩

@[simp]
theorem smul_eq_zero [no_zero_smul_divisors R M] {c : R} {x : M} :
  c • x = 0 ↔ c = 0 ∨ x = 0 :=
⟨eq_zero_or_eq_zero_of_smul_eq_zero,
 λ h, h.elim (λ h, h.symm ▸ zero_smul R x) (λ h, h.symm ▸ smul_zero c)⟩

theorem smul_ne_zero [no_zero_smul_divisors R M] {c : R} {x : M} :
  c • x ≠ 0 ↔ c ≠ 0 ∧ x ≠ 0 :=
by simp only [ne.def, smul_eq_zero, not_or_distrib]

section nat

variables (R) (M) [no_zero_smul_divisors R M] [char_zero R]
include R

lemma nat.no_zero_smul_divisors : no_zero_smul_divisors ℕ M :=
⟨by { intros c x, rw [nsmul_eq_smul_cast R, smul_eq_zero], simp }⟩

variables {M}

lemma eq_zero_of_smul_two_eq_zero {v : M} (hv : 2 • v = 0) : v = 0 :=
by haveI := nat.no_zero_smul_divisors R M;
exact (smul_eq_zero.mp hv).resolve_left (by norm_num)

end nat

end semimodule

section add_comm_group -- `R` can still be a semiring here

variables [semiring R] [add_comm_group M] [semimodule R M]

lemma smul_injective [no_zero_smul_divisors R M] {c : R} (hc : c ≠ 0) :
  function.injective (λ (x : M), c • x) :=
λ x y h, sub_eq_zero.mp ((smul_eq_zero.mp
  (calc c • (x - y) = c • x - c • y : smul_sub c x y
                ... = 0 : sub_eq_zero.mpr h)).resolve_left hc)

section nat

variables (R) [no_zero_smul_divisors R M] [char_zero R]
include R

lemma eq_zero_of_eq_neg {v : M} (hv : v = - v) : v = 0 :=
begin
  haveI := nat.no_zero_smul_divisors R M,
  refine eq_zero_of_smul_two_eq_zero R _,
  rw two_smul,
  exact add_eq_zero_iff_eq_neg.mpr hv
end

end nat

end add_comm_group

section module

section nat

variables {R} [ring R] [add_comm_group M] [module R M] [no_zero_smul_divisors R M] [char_zero R]

lemma ne_neg_of_ne_zero [no_zero_divisors R] {v : R} (hv : v ≠ 0) : v ≠ -v :=
λ h, hv (eq_zero_of_eq_neg R h)

end nat

end module

section division_ring

variables [division_ring R] [add_comm_group M] [module R M]

@[priority 100] -- see note [lower instance priority]
instance no_zero_smul_divisors.of_division_ring : no_zero_smul_divisors R M :=
⟨λ c x h, or_iff_not_imp_left.2 $ λ hc, (units.mk0 c hc).smul_eq_zero.1 h⟩

end division_ring

end no_zero_smul_divisors

@[simp] lemma nat.smul_one_eq_coe {R : Type*} [semiring R] (m : ℕ) :
  m • (1 : R) = ↑m :=
by rw [nsmul_eq_mul, mul_one]

@[simp] lemma int.smul_one_eq_coe {R : Type*} [ring R] (m : ℤ) :
  m • (1 : R) = ↑m :=
by rw [gsmul_eq_mul, mul_one]<|MERGE_RESOLUTION|>--- conflicted
+++ resolved
@@ -49,22 +49,6 @@
   [add_comm_monoid M] extends distrib_mul_action R M :=
 (add_smul : ∀(r s : R) (x : M), (r + s) • x = r • x + s • x)
 (zero_smul : ∀x : M, (0 : R) • x = 0)
-
-/--
-To prove two semimodule structures on a fixed `add_comm_monoid` agree,
-it suffices to check the scalar multiplications agree.
--/
-@[ext]
-lemma semimodule_ext {R : Type*} [semiring R] {M : Type*} [add_comm_monoid M] (P Q : semimodule R M)
-  (w : ∀ (r : R) (m : M), by { haveI := P, exact r • m } = by { haveI := Q, exact r • m }) :
-  P = Q :=
-begin
-  unfreezingI { rcases P with ⟨⟨⟨⟨P⟩⟩⟩⟩, rcases Q with ⟨⟨⟨⟨Q⟩⟩⟩⟩ },
-  congr,
-  funext r m,
-  exact w r m,
-  all_goals { apply proof_irrel_heq },
-end
 
 section add_comm_monoid
 variables [semiring R] [add_comm_monoid M] [semimodule R M] (r s : R) (x y : M)
@@ -220,8 +204,6 @@
 abbreviation module (R : Type u) (M : Type v) [ring R] [add_comm_group M] :=
 semimodule R M
 
-<<<<<<< HEAD
-=======
 /--
 To prove two semimodule structures on a fixed `add_comm_monoid` agree,
 it suffices to check the scalar multiplications agree.
@@ -239,7 +221,6 @@
   all_goals { apply proof_irrel_heq },
 end
 
->>>>>>> a9a07795
 section module
 variables [ring R] [add_comm_group M] [module R M] (r s : R) (x y : M)
 
@@ -318,20 +299,6 @@
 end
 
 /-- Convert back any exotic `ℕ`-smul to the canonical instance. This should not be needed since in
-<<<<<<< HEAD
-mathlib all add_comm_monoid should normally have exactly one `ℕ`-semimodule structure by design. -/
-lemma nat_smul_eq_nsmul (h : semimodule ℕ M) (n : ℕ) (x : M) :
-  @has_scalar.smul ℕ M h.to_has_scalar n x = n • x :=
-begin
-  conv_lhs { rw ← nat.cast_id n },
-  exact (nsmul_eq_smul_cast ℕ n x).symm
-end
-
-/-- All `ℕ`-module structures are equal. Not an instance since in mathlib all add_comm_monoid
-should normally have exactly one `ℕ`-module structure by design. -/
-lemma add_comm_monoid.nat_semimodule.subsingleton : subsingleton (semimodule ℕ M) :=
-⟨λ P Q, by { ext n x, rw [nat_smul_eq_nsmul P n x, nat_smul_eq_nsmul Q n x] }⟩
-=======
 mathlib all `add_comm_monoid`s should normally have exactly one `ℕ`-semimodule structure by design.
 -/
 lemma nat_smul_eq_nsmul (h : semimodule ℕ M) (n : ℕ) (x : M) :
@@ -343,7 +310,6 @@
 def add_comm_monoid.nat_semimodule.unique : unique (semimodule ℕ M) :=
 { default := by apply_instance,
   uniq := λ P, semimodule_ext P _ $ λ n, nat_smul_eq_nsmul P n }
->>>>>>> a9a07795
 
 instance add_comm_monoid.nat_is_scalar_tower :
   is_scalar_tower ℕ R M :=
@@ -379,18 +345,16 @@
 end
 
 /-- Convert back any exotic `ℤ`-smul to the canonical instance. This should not be needed since in
-mathlib all add_comm_group should normally have exactly one `ℤ`-module structure by design. -/
+mathlib all `add_comm_group`s should normally have exactly one `ℤ`-module structure by design. -/
 lemma int_smul_eq_gsmul (h : semimodule ℤ M) (n : ℤ) (x : M) :
   @has_scalar.smul ℤ M h.to_has_scalar n x = n • x :=
-begin
-  conv_lhs { rw ← int.cast_id n },
-  exact (gsmul_eq_smul_cast ℤ n x).symm
-end
+by rw [gsmul_eq_smul_cast ℤ n x, int.cast_id]
 
 /-- All `ℤ`-module structures are equal. Not an instance since in mathlib all add_comm_group should
 normally have exactly one `ℤ`-module structure by design. -/
-lemma add_comm_group.int_module.subsingleton : subsingleton (semimodule ℤ M) :=
-⟨λ P Q, by { ext n x, rw [int_smul_eq_gsmul P n x, int_smul_eq_gsmul Q n x] }⟩
+lemma add_comm_group.int_module.unique : unique (semimodule ℤ M) :=
+{ default := by apply_instance,
+  uniq := λ P, semimodule_ext P _ $ λ n, int_smul_eq_gsmul P n }
 
 instance add_comm_group.int_is_scalar_tower : is_scalar_tower ℤ R M :=
 { smul_assoc := λ n x y, int.induction_on n
