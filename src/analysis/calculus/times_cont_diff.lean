--- conflicted
+++ resolved
@@ -1942,8 +1942,6 @@
   (hg : times_cont_diff_within_at 𝕜 n g t (f x)) (hf : times_cont_diff_within_at 𝕜 n f s x) :
   times_cont_diff_within_at 𝕜 n (g ∘ f) (s ∩ f⁻¹' t) x :=
 hg.comp x (hf.mono (inter_subset_left _ _)) (inter_subset_right _ _)
-<<<<<<< HEAD
-=======
 
 lemma times_cont_diff.comp_times_cont_diff_within_at
   {n : with_top ℕ} {g : F → G} {f : E → F} (h : times_cont_diff 𝕜 n g)
@@ -1954,7 +1952,6 @@
     h.times_cont_diff_at.times_cont_diff_within_at,
   exact this.comp x hf (subset_univ _),
 end
->>>>>>> 4c0881e8
 
 /-- The bundled derivative of a `C^{n+1}` function is `C^n`. -/
 lemma times_cont_diff_on_fderiv_within_apply {m n : with_top  ℕ} {s : set E}
@@ -2011,7 +2008,6 @@
   exact hf.add hg
 end
 
-<<<<<<< HEAD
 lemma times_cont_diff_add {n : with_top ℕ} : times_cont_diff 𝕜 n (λp : F × F, p.1 + p.2) :=
 begin
   apply is_bounded_linear_map.times_cont_diff,
@@ -2022,22 +2018,13 @@
 lemma times_cont_diff.add {n : with_top ℕ} {f g : E → F}
   (hf : times_cont_diff 𝕜 n f) (hg : times_cont_diff 𝕜 n g) : times_cont_diff 𝕜 n (λx, f x + g x) :=
 times_cont_diff_add.comp (hf.prod hg)
-=======
+
 /-- The sum of two `C^n` functions on a domain is `C^n`. -/
 lemma times_cont_diff_on.add {n : with_top ℕ} {s : set E} {f g : E → F}
   (hf : times_cont_diff_on 𝕜 n f s) (hg : times_cont_diff_on 𝕜 n g s) :
   times_cont_diff_on 𝕜 n (λx, f x + g x) s :=
 λ x hx, (hf x hx).add (hg x hx)
 
-/-- The sum of two `C^n` functions is `C^n`. -/
-lemma times_cont_diff.add {n : with_top ℕ} {f g : E → F}
-  (hf : times_cont_diff 𝕜 n f) (hg : times_cont_diff 𝕜 n g) : times_cont_diff 𝕜 n (λx, f x + g x) :=
-begin
-  rw ← times_cont_diff_on_univ at *,
-  exact hf.add hg
-end
->>>>>>> 4c0881e8
-
 /-! ### Negative -/
 
 /-- The negative of a `C^n` function within a domain at a point is `C^n` within this domain at
@@ -2059,7 +2046,6 @@
   exact hf.neg
 end
 
-<<<<<<< HEAD
 lemma times_cont_diff_neg {n : with_top ℕ} : times_cont_diff 𝕜 n (λp : F, -p) :=
 begin
   apply is_bounded_linear_map.times_cont_diff,
@@ -2070,20 +2056,11 @@
 lemma times_cont_diff.neg {n : with_top ℕ} {f : E → F} (hf : times_cont_diff 𝕜 n f) :
   times_cont_diff 𝕜 n (λx, -f x) :=
 times_cont_diff_neg.comp hf
-=======
+
 /-- The negative of a `C^n` function on a domain is `C^n`. -/
 lemma times_cont_diff_on.neg {n : with_top ℕ} {s : set E} {f : E → F}
   (hf : times_cont_diff_on 𝕜 n f s) : times_cont_diff_on 𝕜 n (λx, -f x) s :=
 λ x hx, (hf x hx).neg
-
-/-- The negative of a `C^n` function is `C^n`. -/
-lemma times_cont_diff.neg {n : with_top ℕ} {f : E → F} (hf : times_cont_diff 𝕜 n f) :
-  times_cont_diff 𝕜 n (λx, -f x) :=
-begin
-  rw ← times_cont_diff_on_univ at *,
-  exact hf.neg
-end
->>>>>>> 4c0881e8
 
 /-! ### Subtraction -/
 
@@ -2111,7 +2088,46 @@
   (hf : times_cont_diff 𝕜 n f) (hg : times_cont_diff 𝕜 n g) : times_cont_diff 𝕜 n (λx, f x - g x) :=
 hf.add hg.neg
 
-<<<<<<< HEAD
+/-! ### Sum of finitely many functions -/
+
+lemma times_cont_diff_within_at.sum
+  {ι : Type*} {f : ι → E → F} {s : finset ι} {n : with_top ℕ} {t : set E} {x : E}
+  (h : ∀ i ∈ s, times_cont_diff_within_at 𝕜 n (λ x, f i x) t x) :
+  times_cont_diff_within_at 𝕜 n (λ x, (∑ i in s, f i x)) t x :=
+begin
+  classical,
+  induction s using finset.induction_on with i s is IH,
+  { simp [times_cont_diff_within_at_const] },
+  { simp only [is, finset.sum_insert, not_false_iff],
+    exact (h _ (finset.mem_insert_self i s)).add (IH (λ j hj, h _ (finset.mem_insert_of_mem hj))) }
+end
+
+lemma times_cont_diff_at.sum
+  {ι : Type*} {f : ι → E → F} {s : finset ι} {n : with_top ℕ} {x : E}
+  (h : ∀ i ∈ s, times_cont_diff_at 𝕜 n (λ x, f i x) x) :
+  times_cont_diff_at 𝕜 n (λ x, (∑ i in s, f i x)) x :=
+begin
+  rw [← times_cont_diff_within_at_univ] at *,
+  exact times_cont_diff_within_at.sum h
+end
+
+lemma times_cont_diff_on.sum
+  {ι : Type*} {f : ι → E → F} {s : finset ι} {n : with_top ℕ} {t : set E}
+  (h : ∀ i ∈ s, times_cont_diff_on 𝕜 n (λ x, f i x) t) :
+  times_cont_diff_on 𝕜 n (λ x, (∑ i in s, f i x)) t :=
+λ x hx, times_cont_diff_within_at.sum (λ i hi, h i hi x hx)
+
+lemma times_cont_diff.sum
+  {ι : Type*} {f : ι → E → F} {s : finset ι} {n : with_top ℕ}
+  (h : ∀ i ∈ s, times_cont_diff 𝕜 n (λ x, f i x)) :
+  times_cont_diff 𝕜 n (λ x, (∑ i in s, f i x)) :=
+begin
+  simp [← times_cont_diff_on_univ] at *,
+  exact times_cont_diff_on.sum h
+end
+
+/-! ### Cartesian product of two functions-/
+
 section prod_map
 variables {E' : Type*} [normed_group E'] [normed_space 𝕜 E']
 {F' : Type*} [normed_group F'] [normed_space 𝕜 F']
@@ -2133,53 +2149,9 @@
 times_cont_diff_within_at.prod_map' hf hg
 
 /-- The product map of two `C^n` functions on a set is `C^n` on the product set. -/
-lemma times_cont_diff_on.prod_map {s : set E} {t : set E'} {f : E → F} {g : E' → F'}
-=======
-/-! ### Sum of finitely many functions -/
-
-lemma times_cont_diff_within_at.sum
-  {ι : Type*} {f : ι → E → F} {s : finset ι} {n : with_top ℕ} {t : set E} {x : E}
-  (h : ∀ i ∈ s, times_cont_diff_within_at 𝕜 n (λ x, f i x) t x) :
-  times_cont_diff_within_at 𝕜 n (λ x, (∑ i in s, f i x)) t x :=
-begin
-  classical,
-  induction s using finset.induction_on with i s is IH,
-  { simp [times_cont_diff_within_at_const] },
-  { simp only [is, finset.sum_insert, not_false_iff],
-    exact (h _ (finset.mem_insert_self i s)).add (IH (λ j hj, h _ (finset.mem_insert_of_mem hj))) }
-end
-
-lemma times_cont_diff_at.sum
-  {ι : Type*} {f : ι → E → F} {s : finset ι} {n : with_top ℕ} {x : E}
-  (h : ∀ i ∈ s, times_cont_diff_at 𝕜 n (λ x, f i x) x) :
-  times_cont_diff_at 𝕜 n (λ x, (∑ i in s, f i x)) x :=
-begin
-  rw [← times_cont_diff_within_at_univ] at *,
-  exact times_cont_diff_within_at.sum h
-end
-
-lemma times_cont_diff_on.sum
-  {ι : Type*} {f : ι → E → F} {s : finset ι} {n : with_top ℕ} {t : set E}
-  (h : ∀ i ∈ s, times_cont_diff_on 𝕜 n (λ x, f i x) t) :
-  times_cont_diff_on 𝕜 n (λ x, (∑ i in s, f i x)) t :=
-λ x hx, times_cont_diff_within_at.sum (λ i hi, h i hi x hx)
-
-lemma times_cont_diff.sum
-  {ι : Type*} {f : ι → E → F} {s : finset ι} {n : with_top ℕ}
-  (h : ∀ i ∈ s, times_cont_diff 𝕜 n (λ x, f i x)) :
-  times_cont_diff 𝕜 n (λ x, (∑ i in s, f i x)) :=
-begin
-  simp [← times_cont_diff_on_univ] at *,
-  exact times_cont_diff_on.sum h
-end
-
-/-! ### Cartesian product of two functions-/
-
-/-- The product map of two `C^n` functions is `C^n`. -/
 lemma times_cont_diff_on.map_prod {E' : Type*} [normed_group E'] [normed_space 𝕜 E']
   {F' : Type*} [normed_group F'] [normed_space 𝕜 F']
   {s : set E} {t : set E'} {n : with_top ℕ} {f : E → F} {g : E' → F'}
->>>>>>> 4c0881e8
   (hf : times_cont_diff_on 𝕜 n f s) (hg : times_cont_diff_on 𝕜 n g t) :
   times_cont_diff_on 𝕜 n (prod.map f g) (set.prod s t) :=
 (hf.comp times_cont_diff_on_fst (prod_subset_preimage_fst _ _)).prod
