--- conflicted
+++ resolved
@@ -18,17 +18,14 @@
  * `set.well_founded_on s r` indicates that the relation `r` is
   well-founded when restricted to the set `s`.
  * `set.is_wf s` indicates that `<` is well-founded when restricted to `s`.
-<<<<<<< HEAD
  * `set.is_partially_well_ordered s` indicates that any infinite sequence of elements in `s`
   contains an infinite monotone subsequence.
-=======
 
 ### Definitions for Hahn Series
  * `set.add_antidiagonal s t a` and `set.mul_antidiagonal s t a` are the sets of pairs of elements
   from `s` and `t` that add/multiply to `a`.
  * `finset.add_antidiagonal` and `finset.mul_antidiagonal` are finite versions of
   `set.add_antidiagonal` and `set.mul_antidiagonal` defined when `s` and `t` are well-founded.
->>>>>>> a1853b8d
 
 ## Main Results
  * `set.well_founded_on_iff` relates `well_founded_on` to the well-foundedness of a relation on the
@@ -390,13 +387,8 @@
 
 /-- `set.mul_antidiagonal s t a` is the set of all pairs of an element in `s` and an element in `t`
   that multiply to `a`. -/
-<<<<<<< HEAD
 @[to_additive "`set.add_antidiagonal s t a` is the set of all pairs of an element in `s`
   and an element in `t` that add to `a`."]
-=======
-@[to_additive "`set.add_antidiagonal s t a` is the set of all pairs of an element in `s` and an
-  element in `t` that add to `a`."]
->>>>>>> a1853b8d
 def mul_antidiagonal [monoid α] (s t : set α) (a : α) : set (α × α) :=
 { x | x.1 * x.2 = a ∧ x.1 ∈ s ∧ x.2 ∈ t }
 
