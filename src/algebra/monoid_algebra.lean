/-
Copyright (c) 2017 Johannes Hölzl. All rights reserved.
Released under Apache 2.0 license as described in the file LICENSE.
Authors: Johannes Hölzl, Yury G. Kudryashov, Scott Morrison
-/
import algebra.algebra.basic
import linear_algebra.finsupp

/-!
# Monoid algebras

When the domain of a `finsupp` has a multiplicative or additive structure, we can define
a convolution product. To mathematicians this structure is known as the "monoid algebra",
i.e. the finite formal linear combinations over a given semiring of elements of the monoid.
The "group ring" ℤ[G] or the "group algebra" k[G] are typical uses.

In this file we define `monoid_algebra k G := G →₀ k`, and `add_monoid_algebra k G`
in the same way, and then define the convolution product on these.

When the domain is additive, this is used to define polynomials:
```
polynomial α := add_monoid_algebra ℕ α
mv_polynomial σ α := add_monoid_algebra (σ →₀ ℕ) α
```

When the domain is multiplicative, e.g. a group, this will be used to define the group ring.

## Implementation note
Unfortunately because additive and multiplicative structures both appear in both cases,
it doesn't appear to be possible to make much use of `to_additive`, and we just settle for
saying everything twice.

Similarly, I attempted to just define
`add_monoid_algebra k G := monoid_algebra k (multiplicative G)`, but the definitional equality
`multiplicative G = G` leaks through everywhere, and seems impossible to use.
-/

noncomputable theory
open_locale classical big_operators

open finset finsupp

universes u₁ u₂ u₃
variables (k : Type u₁) (G : Type u₂)

/-! ### Multiplicative monoids -/
section
variables [semiring k]

/--
The monoid algebra over a semiring `k` generated by the monoid `G`.
It is the type of finite formal `k`-linear combinations of terms of `G`,
endowed with the convolution product.
-/
@[derive [inhabited, add_comm_monoid, has_coe_to_fun]]
def monoid_algebra : Type (max u₁ u₂) := G →₀ k

end

namespace monoid_algebra

variables {k G}

/-! #### Semiring structure -/
section semiring

variables [semiring k] [monoid G]

/-- The product of `f g : monoid_algebra k G` is the finitely supported function
  whose value at `a` is the sum of `f x * g y` over all pairs `x, y`
  such that `x * y = a`. (Think of the group ring of a group.) -/
instance : has_mul (monoid_algebra k G) :=
⟨λf g, f.sum $ λa₁ b₁, g.sum $ λa₂ b₂, single (a₁ * a₂) (b₁ * b₂)⟩

lemma mul_def {f g : monoid_algebra k G} :
  f * g = (f.sum $ λa₁ b₁, g.sum $ λa₂ b₂, single (a₁ * a₂) (b₁ * b₂)) :=
rfl
/-- The unit of the multiplication is `single 1 1`, i.e. the function
  that is `1` at `1` and zero elsewhere. -/
instance : has_one (monoid_algebra k G) :=
⟨single 1 1⟩

lemma one_def : (1 : monoid_algebra k G) = single 1 1 :=
rfl

instance : semiring (monoid_algebra k G) :=
{ one       := 1,
  mul       := (*),
  zero      := 0,
  add       := (+),
  one_mul   := assume f, by simp only [mul_def, one_def, sum_single_index, zero_mul,
    single_zero, sum_zero, zero_add, one_mul, sum_single],
  mul_one   := assume f, by simp only [mul_def, one_def, sum_single_index, mul_zero,
    single_zero, sum_zero, add_zero, mul_one, sum_single],
  zero_mul  := assume f, by simp only [mul_def, sum_zero_index],
  mul_zero  := assume f, by simp only [mul_def, sum_zero_index, sum_zero],
  mul_assoc := assume f g h, by simp only [mul_def, sum_sum_index, sum_zero_index, sum_add_index,
    sum_single_index, single_zero, single_add, eq_self_iff_true, forall_true_iff, forall_3_true_iff,
    add_mul, mul_add, add_assoc, mul_assoc, zero_mul, mul_zero, sum_zero, sum_add],
  left_distrib  := assume f g h, by simp only [mul_def, sum_add_index, mul_add, mul_zero,
    single_zero, single_add, eq_self_iff_true, forall_true_iff, forall_3_true_iff, sum_add],
  right_distrib := assume f g h, by simp only [mul_def, sum_add_index, add_mul, mul_zero, zero_mul,
    single_zero, single_add, eq_self_iff_true, forall_true_iff, forall_3_true_iff, sum_zero,
    sum_add],
  .. finsupp.add_comm_monoid }

variables {R : Type*} [semiring R]

/-- A non-commutative version of `monoid_algebra.lift`: given a additive homomorphism `f : k →+ R`
and a multiplicative monoid homomorphism `g : G →* R`, returns the additive homomorphism from
`monoid_algebra k G` such that `lift_nc f g (single a b) = f b * g a`. If `f` is a ring homomorphism
and the range of either `f` or `g` is in center of `R`, then the result is a ring homomorphism.  If
`R` is a `k`-algebra and `f = algebra_map k R`, then the result is an algebra homomorphism called
`monoid_algebra.lift`. -/
def lift_nc (f : k →+ R) (g : G →* R) : monoid_algebra k G →+ R :=
lift_add_hom (λ x : G, (add_monoid_hom.mul_right (g x)).comp f)

@[simp] lemma lift_nc_single (f : k →+ R) (g : G →* R) (a : G) (b : k) :
  lift_nc f g (single a b) = f b * g a :=
lift_add_hom_apply_single _ _ _

@[simp] lemma lift_nc_one (f : k →+* R) (g : G →* R) : lift_nc (f : k →+ R) g 1 = 1 :=
by simp [one_def]

lemma lift_nc_mul (f : k →+* R) (g : G →* R)
  (a b : monoid_algebra k G) (h_comm : ∀ {x y}, y ∈ a.support → commute (f (b x)) (g y)) :
  lift_nc (f : k →+ R) g (a * b) = lift_nc (f : k →+ R) g a * lift_nc (f : k →+ R) g b :=
begin
  conv_rhs { rw [← sum_single a, ← sum_single b] },
  simp_rw [mul_def, (lift_nc _ g).map_finsupp_sum, lift_nc_single, finsupp.sum_mul,
    finsupp.mul_sum],
  refine finset.sum_congr rfl (λ y hy, finset.sum_congr rfl (λ x hx, _)),
  simp [mul_assoc, (h_comm hy).left_comm]
end

<<<<<<< HEAD
/--
`lift_nc` as a `ring_hom`
-/
def lift_nc_ring_hom (F : G →* R) (H : k →+* R) (FH_comm : ∀ x y, commute (H x) (F y)) : monoid_algebra k G →+* R :=
{ to_fun := lift_nc (H : k →+ R) F,
  map_one' := lift_nc_one _ _,
  map_mul' := λ a b, lift_nc_mul _ _ _ _ $ λ _ _ _, FH_comm _ _,
  ..(lift_nc (H : k →+ R) F)}
=======
/-- `lift_nc` as a `ring_hom`, for when `f x` and `g y` commute -/
def lift_nc_ring_hom (f : k →+* R) (g : G →* R) (h_comm : ∀ x y, commute (f x) (g y)) :
  monoid_algebra k G →+* R :=
{ to_fun := lift_nc (f : k →+ R) g,
  map_one' := lift_nc_one _ _,
  map_mul' := λ a b, lift_nc_mul _ _ _ _ $ λ _ _ _, h_comm _ _,
  ..(lift_nc (f : k →+ R) g)}
>>>>>>> d75da1a2

end semiring

instance [comm_semiring k] [comm_monoid G] : comm_semiring (monoid_algebra k G) :=
{ mul_comm := assume f g,
  begin
    simp only [mul_def, finsupp.sum, mul_comm],
    rw [finset.sum_comm],
    simp only [mul_comm]
  end,
  .. monoid_algebra.semiring }

instance [semiring k] [nontrivial k] [monoid G] : nontrivial (monoid_algebra k G) :=
finsupp.nontrivial

/-! #### Derived instances -/
section derived_instances

instance [semiring k] [subsingleton k] : unique (monoid_algebra k G) :=
finsupp.unique_of_right

instance [ring k] : add_group (monoid_algebra k G) :=
finsupp.add_group

instance [ring k] [monoid G] : ring (monoid_algebra k G) :=
{ neg := has_neg.neg,
  add_left_neg := add_left_neg,
  .. monoid_algebra.semiring }

instance [comm_ring k] [comm_monoid G] : comm_ring (monoid_algebra k G) :=
{ mul_comm := mul_comm, .. monoid_algebra.ring}

instance {R : Type*} [semiring R] [semiring k] [semimodule R k] :
  has_scalar R (monoid_algebra k G) :=
finsupp.has_scalar

instance {R : Type*} [semiring R] [semiring k] [semimodule R k] :
  semimodule R (monoid_algebra k G) :=
finsupp.semimodule G k

instance [group G] [semiring k] : distrib_mul_action G (monoid_algebra k G) :=
finsupp.comap_distrib_mul_action_self

end derived_instances

section misc_theorems

variables [semiring k] [monoid G]
local attribute [reducible] monoid_algebra

lemma mul_apply (f g : monoid_algebra k G) (x : G) :
  (f * g) x = (f.sum $ λa₁ b₁, g.sum $ λa₂ b₂, if a₁ * a₂ = x then b₁ * b₂ else 0) :=
begin
  rw [mul_def],
  simp only [finsupp.sum_apply, single_apply],
end

lemma mul_apply_antidiagonal (f g : monoid_algebra k G) (x : G) (s : finset (G × G))
  (hs : ∀ {p : G × G}, p ∈ s ↔ p.1 * p.2 = x) :
  (f * g) x = ∑ p in s, (f p.1 * g p.2) :=
let F : G × G → k := λ p, if p.1 * p.2 = x then f p.1 * g p.2 else 0 in
calc (f * g) x = (∑ a₁ in f.support, ∑ a₂ in g.support, F (a₁, a₂)) :
  mul_apply f g x
... = ∑ p in f.support.product g.support, F p : finset.sum_product.symm
... = ∑ p in (f.support.product g.support).filter (λ p : G × G, p.1 * p.2 = x), f p.1 * g p.2 :
  (finset.sum_filter _ _).symm
... = ∑ p in s.filter (λ p : G × G, p.1 ∈ f.support ∧ p.2 ∈ g.support), f p.1 * g p.2 :
  sum_congr (by { ext, simp only [mem_filter, mem_product, hs, and_comm] }) (λ _ _, rfl)
... = ∑ p in s, f p.1 * g p.2 : sum_subset (filter_subset _) $ λ p hps hp,
  begin
    simp only [mem_filter, mem_support_iff, not_and, not_not] at hp ⊢,
    by_cases h1 : f p.1 = 0,
    { rw [h1, zero_mul] },
    { rw [hp hps h1, mul_zero] }
  end

lemma support_mul (a b : monoid_algebra k G) :
  (a * b).support ⊆ a.support.bind (λa₁, b.support.bind $ λa₂, {a₁ * a₂}) :=
subset.trans support_sum $ bind_mono $ assume a₁ _,
  subset.trans support_sum $ bind_mono $ assume a₂ _, support_single_subset

@[simp] lemma single_mul_single {a₁ a₂ : G} {b₁ b₂ : k} :
  (single a₁ b₁ : monoid_algebra k G) * single a₂ b₂ = single (a₁ * a₂) (b₁ * b₂) :=
(sum_single_index (by simp only [zero_mul, single_zero, sum_zero])).trans
  (sum_single_index (by rw [mul_zero, single_zero]))

@[simp] lemma single_pow {a : G} {b : k} :
  ∀ n : ℕ, (single a b : monoid_algebra k G)^n = single (a^n) (b ^ n)
| 0 := rfl
| (n+1) := by simp only [pow_succ, single_pow n, single_mul_single]

section

variables (k G)

/-- Embedding of a monoid into its monoid algebra. -/
def of : G →* monoid_algebra k G :=
{ to_fun := λ a, single a 1,
  map_one' := rfl,
  map_mul' := λ a b, by rw [single_mul_single, one_mul] }

end

@[simp] lemma of_apply (a : G) : of k G a = single a 1 := rfl

lemma mul_single_apply_aux (f : monoid_algebra k G) {r : k}
  {x y z : G} (H : ∀ a, a * x = z ↔ a = y) :
  (f * single x r) z = f y * r :=
have A : ∀ a₁ b₁, (single x r).sum (λ a₂ b₂, ite (a₁ * a₂ = z) (b₁ * b₂) 0) =
  ite (a₁ * x = z) (b₁ * r) 0,
from λ a₁ b₁, sum_single_index $ by simp,
calc (f * single x r) z = sum f (λ a b, if (a = y) then (b * r) else 0) :
  -- different `decidable` instances make it not trivial
  by { simp only [mul_apply, A, H], congr, funext, split_ifs; refl }
... = if y ∈ f.support then f y * r else 0 : f.support.sum_ite_eq' _ _
... = f y * r : by split_ifs with h; simp at h; simp [h]

lemma mul_single_one_apply (f : monoid_algebra k G) (r : k) (x : G) :
  (f * single 1 r) x = f x * r :=
f.mul_single_apply_aux $ λ a, by rw [mul_one]

lemma single_mul_apply_aux (f : monoid_algebra k G) {r : k} {x y z : G}
  (H : ∀ a, x * a = y ↔ a = z) :
  (single x r * f) y = r * f z :=
have f.sum (λ a b, ite (x * a = y) (0 * b) 0) = 0, by simp,
calc (single x r * f) y = sum f (λ a b, ite (x * a = y) (r * b) 0) :
  (mul_apply _ _ _).trans $ sum_single_index this
... = f.sum (λ a b, ite (a = z) (r * b) 0) :
  by { simp only [H], congr' with g s, split_ifs; refl  }
... = if z ∈ f.support then (r * f z) else 0 : f.support.sum_ite_eq' _ _
... = _ : by split_ifs with h; simp at h; simp [h]

lemma single_one_mul_apply (f : monoid_algebra k G) (r : k) (x : G) :
  (single 1 r * f) x = r * f x :=
f.single_mul_apply_aux $ λ a, by rw [one_mul]

lemma lift_nc_smul {R : Type*} [semiring R] (f : k →+* R) (g : G →* R) (c : k)
  (φ : monoid_algebra k G) :
  lift_nc (f : k →+ R) g (c • φ) = f c * lift_nc (f : k →+ R) g φ :=
begin
  suffices : (lift_nc ↑f g).comp (smul_add_hom k (monoid_algebra k G) c) =
    (add_monoid_hom.mul_left (f c)).comp (lift_nc ↑f g),
    from add_monoid_hom.congr_fun this φ,
  ext a b, simp [mul_assoc]
end

end misc_theorems

/-! #### Algebra structure -/
section algebra

local attribute [reducible] monoid_algebra

lemma single_one_comm [comm_semiring k] [monoid G] (r : k) (f : monoid_algebra k G) :
  single 1 r * f = f * single 1 r :=
by { ext, rw [single_one_mul_apply, mul_single_one_apply, mul_comm] }

/-- `finsupp.single 1` as a `ring_hom` -/
@[simps] def single_one_ring_hom [semiring k] [monoid G] : k →+* monoid_algebra k G :=
{ map_one' := rfl,
  map_mul' := λ x y, by rw [single_add_hom, single_mul_single, one_mul],
  ..finsupp.single_add_hom 1}

/-- If two ring homomorphisms from `monoid_algebra k G` are equal on all `single a 1`
and `single 1 b`, then they are equal. -/
lemma ring_hom_ext {R} [semiring k] [monoid G] [semiring R]
  {f g : monoid_algebra k G →+* R} (h₁ : ∀ b, f (single 1 b) = g (single 1 b))
  (h_of : ∀ a, f (single a 1) = g (single a 1)) : f = g :=
ring_hom.coe_add_monoid_hom_injective $ add_hom_ext $ λ a b,
  by rw [← one_mul a, ← mul_one b, ← single_mul_single, f.coe_add_monoid_hom,
    g.coe_add_monoid_hom, f.map_mul, g.map_mul, h₁, h_of]

/-- If two ring homomorphisms from `monoid_algebra k G` are equal on all `single a 1`
and `single 1 b`, then they are equal.

We formulate this lemma using equality of homomorphisms so that `ext` tactic can apply
type-specific extensionality lemmas to prove equalities of these homomorphisms. -/
@[ext] lemma ring_hom_ext' {R} [semiring k] [monoid G] [semiring R]
  {f g : monoid_algebra k G →+* R} (h₁ : f.comp single_one_ring_hom = g.comp single_one_ring_hom)
  (h_of : (f : monoid_algebra k G →* R).comp (of k G) =
    (g : monoid_algebra k G →* R).comp (of k G)) :
  f = g :=
ring_hom_ext (ring_hom.congr_fun h₁) (monoid_hom.congr_fun h_of)

/--
The instance `algebra k (monoid_algebra A G)` whenever we have `algebra k A`.

In particular this provides the instance `algebra k (monoid_algebra k G)`.
-/
instance {A : Type*} [comm_semiring k] [semiring A] [algebra k A] [monoid G] :
  algebra k (monoid_algebra A G) :=
{ smul_def' := λ r a, by { ext, simp [single_one_mul_apply, algebra.smul_def''], },
  commutes' := λ r f, by { ext, simp [single_one_mul_apply, mul_single_one_apply,
    algebra.commutes], },
  ..single_one_ring_hom.comp (algebra_map k A) }

/-- `finsupp.single 1` as a `alg_hom` -/
@[simps]
def single_one_alg_hom {A : Type*} [comm_semiring k] [semiring A] [algebra k A] [monoid G] :
  A →ₐ[k] monoid_algebra A G :=
{ commutes' := λ r, by { ext, simp, refl, }, ..single_one_ring_hom}

@[simp] lemma coe_algebra_map {A : Type*} [comm_semiring k] [semiring A] [algebra k A] [monoid G] :
  ⇑(algebra_map k (monoid_algebra A G)) = single 1 ∘ (algebra_map k A) :=
rfl

lemma single_eq_algebra_map_mul_of [comm_semiring k] [monoid G] (a : G) (b : k) :
  single a b = algebra_map k (monoid_algebra k G) b * of k G a :=
by simp

lemma single_algebra_map_eq_algebra_map_mul_of {A : Type*} [comm_semiring k] [semiring A]
  [algebra k A] [monoid G] (a : G) (b : k) :
  single a (algebra_map k A b) = algebra_map k (monoid_algebra A G) b * of A G a :=
by simp

end algebra

section lift

<<<<<<< HEAD
variables {k G} [comm_semiring k] [monoid G] {A : Type u₃} [semiring A] [algebra k A]
variables {B : Type*} [semiring B] [algebra k B]
=======
variables {k G} [comm_semiring k] [monoid G]
variables {A : Type u₃} [semiring A] [algebra k A] {B : Type*} [semiring B] [algebra k B]

/-- `lift_nc_ring_hom` as a `alg_hom`, for when `f` is an `alg_hom` -/
def lift_nc_alg_hom (f : A →ₐ[k] B) (g : G →* B) (h_comm : ∀ x y, commute (f x) (g y)) :
  monoid_algebra A G →ₐ[k] B :=
{ to_fun := lift_nc_ring_hom (f : A →+* B) g h_comm,
  commutes' := by simp [lift_nc_ring_hom],
  ..(lift_nc_ring_hom (f : A →+* B) g h_comm)}
>>>>>>> d75da1a2

/-- A `k`-algebra homomorphism from `monoid_algebra k G` is uniquely defined by its
values on the functions `single a 1`. -/
lemma alg_hom_ext ⦃φ₁ φ₂ : monoid_algebra k G →ₐ[k] A⦄
  (h : ∀ x, φ₁ (single x 1) = φ₂ (single x 1)) : φ₁ = φ₂ :=
alg_hom.to_linear_map_inj $ finsupp.lhom_ext' $ λ a, linear_map.ext_ring (h a)

@[ext] lemma alg_hom_ext' ⦃φ₁ φ₂ : monoid_algebra k G →ₐ[k] A⦄
  (h : (φ₁ : monoid_algebra k G →* A).comp (of k G) =
    (φ₂ : monoid_algebra k G →* A).comp (of k G)) : φ₁ = φ₂ :=
alg_hom_ext $ monoid_hom.congr_fun h

variables (k G A B)


/-- Any monoid homomorphism `G →* A` can be lifted to an algebra homomorphism
`monoid_algebra k G →ₐ[k] A`. -/
def lift : (G →* A) ≃ (monoid_algebra k G →ₐ[k] A) :=
{ inv_fun := λ f, (f : monoid_algebra k G →* A).comp (of k G),
  to_fun := λ F, lift_nc_alg_hom (algebra.of_id k A) F $ λ _ _, algebra.commutes _ _,
  left_inv := λ f, by { ext, simp [lift_nc_alg_hom, lift_nc_ring_hom] },
  right_inv := λ F, by { ext, simp [lift_nc_alg_hom, lift_nc_ring_hom] } }

variables {k G A}

lemma lift_apply' (F : G →* A) (f : monoid_algebra k G) :
  lift k G A F f = f.sum (λ a b, (algebra_map k A b) * F a) := rfl

lemma lift_apply (F : G →* A) (f : monoid_algebra k G) :
  lift k G A F f = f.sum (λ a b, b • F a) :=
by simp only [lift_apply', algebra.smul_def]

lemma lift_def (F : G →* A) :
  ⇑(lift k G A F) = lift_nc ((algebra_map k A : k →+* A) : k →+ A) F :=
rfl

@[simp] lemma lift_symm_apply (F : monoid_algebra k G →ₐ[k] A) (x : G) :
  (lift k G A).symm F x = F (single x 1) := rfl

lemma lift_of (F : G →* A) (x) :
  lift k G A F (of k G x) = F x :=
by rw [of_apply, ← lift_symm_apply, equiv.symm_apply_apply]

@[simp] lemma lift_single (F : G →* A) (a b) :
  lift k G A F (single a b) = b • F a :=
by rw [lift_def, lift_nc_single, algebra.smul_def, ring_hom.coe_add_monoid_hom]

lemma lift_unique' (F : monoid_algebra k G →ₐ[k] A) :
  F = lift k G A ((F : monoid_algebra k G →* A).comp (of k G)) :=
((lift k G A).apply_symm_apply F).symm

/-- Decomposition of a `k`-algebra homomorphism from `monoid_algebra k G` by
its values on `F (single a 1)`. -/
lemma lift_unique (F : monoid_algebra k G →ₐ[k] A) (f : monoid_algebra k G) :
  F f = f.sum (λ a b, b • F (single a 1)) :=
by conv_lhs { rw lift_unique' F, simp [lift_apply] }

end lift

variables (k)

/--
The `alg_hom` which maps from a grading of an algebra `A` back to that algebra.
-/
def sum_id {A : Type*} [comm_semiring k] [semiring A] [algebra k A] [monoid G] :
  monoid_algebra A G →ₐ[k] A :=
lift_nc ⟨λ g, 1, by simp, λ a b, by simp⟩ (alg_hom.id k A) (by simp)

lemma sum_id_apply {A : Type*} [comm_semiring k] [semiring A] [algebra k A] [monoid G] (g : monoid_algebra A G) :
  sum_id k g = g.sum (λ _ gi, gi) :=
by simp [sum_id, lift_aux]

section
local attribute [reducible] monoid_algebra

variables (k)
-- TODO: generalise from groups `G` to monoids
/-- When `V` is a `k[G]`-module, multiplication by a group element `g` is a `k`-linear map. -/
def group_smul.linear_map [group G] [comm_ring k]
  (V : Type u₃) [add_comm_group V] [module k V] [module (monoid_algebra k G) V]
  [is_scalar_tower k (monoid_algebra k G) V] (g : G) :
  V →ₗ[k] V :=
{ to_fun    := λ v, (single g (1 : k) • v : V),
  map_add'  := λ x y, smul_add (single g (1 : k)) x y,
  map_smul' := λ c x, smul_algebra_smul_comm _ _ _ }

@[simp]
lemma group_smul.linear_map_apply [group G] [comm_ring k]
  (V : Type u₃) [add_comm_group V] [module k V] [module (monoid_algebra k G) V]
  [is_scalar_tower k (monoid_algebra k G) V] (g : G) (v : V) :
  (group_smul.linear_map k V g) v = (single g (1 : k) • v : V) :=
rfl

section
variables {k}
variables [group G] [comm_ring k] {V W : Type u₃}
  [add_comm_group V] [module k V] [module (monoid_algebra k G) V]
  [is_scalar_tower k (monoid_algebra k G) V]
  [add_comm_group W] [module k W] [module (monoid_algebra k G) W]
  [is_scalar_tower k (monoid_algebra k G) W]
  (f : V →ₗ[k] W)
  (h : ∀ (g : G) (v : V), f (single g (1 : k) • v : V) = (single g (1 : k) • (f v) : W))
include h

-- TODO generalise from groups `G` to monoids??
/-- Build a `k[G]`-linear map from a `k`-linear map and evidence that it is `G`-equivariant. -/
def equivariant_of_linear_of_comm : V →ₗ[monoid_algebra k G] W :=
{ to_fun := f,
  map_add' := λ v v', by simp,
  map_smul' := λ c v,
  begin
  apply finsupp.induction c,
  { simp, },
  { intros g r c' nm nz w,
    simp only [add_smul, f.map_add, w, add_left_inj, single_eq_algebra_map_mul_of, ← smul_smul],
    erw [algebra_map_smul (monoid_algebra k G) r, algebra_map_smul (monoid_algebra k G) r,
      f.map_smul, h g v, of_apply],
    all_goals { apply_instance } }
  end, }

@[simp]
lemma equivariant_of_linear_of_comm_apply (v : V) : (equivariant_of_linear_of_comm f h) v = f v :=
rfl

end
end

section
universe ui
variable {ι : Type ui}
local attribute [reducible] monoid_algebra

lemma prod_single [comm_semiring k] [comm_monoid G]
  {s : finset ι} {a : ι → G} {b : ι → k} :
  (∏ i in s, single (a i) (b i)) = single (∏ i in s, a i) (∏ i in s, b i) :=
finset.induction_on s rfl $ λ a s has ih, by rw [prod_insert has, ih,
  single_mul_single, prod_insert has, prod_insert has]

end

section -- We now prove some additional statements that hold for group algebras.
variables [semiring k] [group G]
local attribute [reducible] monoid_algebra

@[simp]
lemma mul_single_apply (f : monoid_algebra k G) (r : k) (x y : G) :
  (f * single x r) y = f (y * x⁻¹) * r :=
f.mul_single_apply_aux $ λ a, eq_mul_inv_iff_mul_eq.symm

@[simp]
lemma single_mul_apply (r : k) (x : G) (f : monoid_algebra k G) (y : G) :
  (single x r * f) y = r * f (x⁻¹ * y) :=
f.single_mul_apply_aux $ λ z, eq_inv_mul_iff_mul_eq.symm

lemma mul_apply_left (f g : monoid_algebra k G) (x : G) :
  (f * g) x = (f.sum $ λ a b, b * (g (a⁻¹ * x))) :=
calc (f * g) x = sum f (λ a b, (single a b * g) x) :
  by rw [← finsupp.sum_apply, ← finsupp.sum_mul, f.sum_single]
... = _ : by simp only [single_mul_apply, finsupp.sum]


-- If we'd assumed `comm_semiring`, we could deduce this from `mul_apply_left`.
lemma mul_apply_right (f g : monoid_algebra k G) (x : G) :
  (f * g) x = (g.sum $ λa b, (f (x * a⁻¹)) * b) :=
calc (f * g) x = sum g (λ a b, (f * single a b) x) :
  by rw [← finsupp.sum_apply, ← finsupp.mul_sum, g.sum_single]
... = _ : by simp only [mul_single_apply, finsupp.sum]

end

end monoid_algebra

/-! ### Additive monoids -/
section
variables [semiring k]

/--
The monoid algebra over a semiring `k` generated by the additive monoid `G`.
It is the type of finite formal `k`-linear combinations of terms of `G`,
endowed with the convolution product.
-/
@[derive [inhabited, add_comm_monoid, has_coe_to_fun]]
def add_monoid_algebra := G →₀ k

end

namespace add_monoid_algebra

variables {k G}

/-! #### Semiring structure -/
section semiring

variables [semiring k] [add_monoid G]

/-- The product of `f g : add_monoid_algebra k G` is the finitely supported function
  whose value at `a` is the sum of `f x * g y` over all pairs `x, y`
  such that `x + y = a`. (Think of the product of multivariate
  polynomials where `α` is the additive monoid of monomial exponents.) -/
instance : has_mul (add_monoid_algebra k G) :=
⟨λf g, f.sum $ λa₁ b₁, g.sum $ λa₂ b₂, single (a₁ + a₂) (b₁ * b₂)⟩

lemma mul_def {f g : add_monoid_algebra k G} :
  f * g = (f.sum $ λa₁ b₁, g.sum $ λa₂ b₂, single (a₁ + a₂) (b₁ * b₂)) :=
rfl

/-- The unit of the multiplication is `single 1 1`, i.e. the function
  that is `1` at `0` and zero elsewhere. -/
instance : has_one (add_monoid_algebra k G) :=
⟨single 0 1⟩

lemma one_def : (1 : add_monoid_algebra k G) = single 0 1 :=
rfl

instance : semiring (add_monoid_algebra k G) :=
{ one       := 1,
  mul       := (*),
  zero      := 0,
  add       := (+),
  one_mul   := assume f, by simp only [mul_def, one_def, sum_single_index, zero_mul,
    single_zero, sum_zero, zero_add, one_mul, sum_single],
  mul_one   := assume f, by simp only [mul_def, one_def, sum_single_index, mul_zero,
    single_zero, sum_zero, add_zero, mul_one, sum_single],
  zero_mul  := assume f, by simp only [mul_def, sum_zero_index],
  mul_zero  := assume f, by simp only [mul_def, sum_zero_index, sum_zero],
  mul_assoc := assume f g h, by simp only [mul_def, sum_sum_index, sum_zero_index, sum_add_index,
    sum_single_index, single_zero, single_add, eq_self_iff_true, forall_true_iff, forall_3_true_iff,
    add_mul, mul_add, add_assoc, mul_assoc, zero_mul, mul_zero, sum_zero, sum_add],
  left_distrib  := assume f g h, by simp only [mul_def, sum_add_index, mul_add, mul_zero,
    single_zero, single_add, eq_self_iff_true, forall_true_iff, forall_3_true_iff, sum_add],
  right_distrib := assume f g h, by simp only [mul_def, sum_add_index, add_mul, mul_zero, zero_mul,
    single_zero, single_add, eq_self_iff_true, forall_true_iff, forall_3_true_iff, sum_zero,
    sum_add],
  .. finsupp.add_comm_monoid }

variables {R : Type*} [semiring R]

/-- A non-commutative version of `add_monoid_algebra.lift`: given a additive homomorphism `f : k →+
R` and a multiplicative monoid homomorphism `g : multiplicative G →* R`, returns the additive
homomorphism from `add_monoid_algebra k G` such that `lift_nc f g (single a b) = f b * g a`. If `f`
is a ring homomorphism and the range of either `f` or `g` is in center of `R`, then the result is a
ring homomorphism.  If `R` is a `k`-algebra and `f = algebra_map k R`, then the result is an algebra
homomorphism called `add_monoid_algebra.lift`. -/
def lift_nc (f : k →+ R) (g : multiplicative G →* R) : add_monoid_algebra k G →+ R :=
lift_add_hom (λ x : G, (add_monoid_hom.mul_right (g $ multiplicative.of_add x)).comp f)

@[simp] lemma lift_nc_single (f : k →+ R) (g : multiplicative G →* R) (a : G) (b : k) :
  lift_nc f g (single a b) = f b * g (multiplicative.of_add a) :=
lift_add_hom_apply_single _ _ _

@[simp] lemma lift_nc_one (f : k →+* R) (g : multiplicative G →* R) : lift_nc (f : k →+ R) g 1 = 1 :=
@monoid_algebra.lift_nc_one k (multiplicative G) _ _ _ _ f g

lemma lift_nc_mul (f : k →+* R) (g : multiplicative G →* R) (a b : add_monoid_algebra k G)
  (h_comm : ∀ {x y}, y ∈ a.support → commute (f (b x)) (g $ multiplicative.of_add y)) :
  lift_nc (f : k →+ R) g (a * b) = lift_nc (f : k →+ R) g a * lift_nc (f : k →+ R) g b :=
@monoid_algebra.lift_nc_mul k (multiplicative G) _ _ _ _ f g a b @h_comm

/-- `lift_nc` as a `ring_hom`, for when `f` and `g` commute -/
def lift_nc_ring_hom (f : k →+* R) (g : multiplicative G →* R)
  (h_comm : ∀ x y, commute (f x) (g y)) :
  add_monoid_algebra k G →+* R :=
{ to_fun := lift_nc (f : k →+ R) g,
  map_one' := lift_nc_one _ _,
  map_mul' := λ a b, lift_nc_mul _ _ _ _ $ λ _ _ _, h_comm _ _,
  ..(lift_nc (f : k →+ R) g)}

end semiring

instance [comm_semiring k] [add_comm_monoid G] : comm_semiring (add_monoid_algebra k G) :=
{ mul_comm := @mul_comm (monoid_algebra k $ multiplicative G) _,
  .. add_monoid_algebra.semiring }

instance [semiring k] [nontrivial k] [add_monoid G] : nontrivial (add_monoid_algebra k G) :=
finsupp.nontrivial

/-! #### Derived instances -/
section derived_instances

instance [semiring k] [subsingleton k] : unique (add_monoid_algebra k G) :=
finsupp.unique_of_right

instance [ring k] : add_group (add_monoid_algebra k G) :=
finsupp.add_group

instance [ring k] [add_monoid G] : ring (add_monoid_algebra k G) :=
{ neg := has_neg.neg,
  add_left_neg := add_left_neg,
  .. add_monoid_algebra.semiring }

instance [comm_ring k] [add_comm_monoid G] : comm_ring (add_monoid_algebra k G) :=
{ mul_comm := mul_comm, .. add_monoid_algebra.ring}

variables {R : Type*}

instance [semiring R] [semiring k] [semimodule R k] : has_scalar R (add_monoid_algebra k G) :=
finsupp.has_scalar

instance [semiring R] [semiring k] [semimodule R k] : semimodule R (add_monoid_algebra k G) :=
finsupp.semimodule G k

/-! It is hard to state the equivalent of `distrib_mul_action G (add_monoid_algebra k G)`
because we've never discussed actions of additive groups. -/

end derived_instances

section misc_theorems

variables [semiring k] [add_monoid G]
local attribute [reducible] add_monoid_algebra

lemma mul_apply (f g : add_monoid_algebra k G) (x : G) :
  (f * g) x = (f.sum $ λa₁ b₁, g.sum $ λa₂ b₂, if a₁ + a₂ = x then b₁ * b₂ else 0) :=
@monoid_algebra.mul_apply k (multiplicative G) _ _ _ _ _

lemma mul_apply_antidiagonal (f g : add_monoid_algebra k G) (x : G) (s : finset (G × G))
  (hs : ∀ {p : G × G}, p ∈ s ↔ p.1 + p.2 = x) :
  (f * g) x = ∑ p in s, (f p.1 * g p.2) :=
@monoid_algebra.mul_apply_antidiagonal k (multiplicative G) _ _ _ _ _ s @hs

lemma support_mul (a b : add_monoid_algebra k G) :
  (a * b).support ⊆ a.support.bind (λa₁, b.support.bind $ λa₂, {a₁ + a₂}) :=
@monoid_algebra.support_mul k (multiplicative G) _ _ _ _

lemma single_mul_single {a₁ a₂ : G} {b₁ b₂ : k} :
  (single a₁ b₁ : add_monoid_algebra k G) * single a₂ b₂ = single (a₁ + a₂) (b₁ * b₂) :=
@monoid_algebra.single_mul_single k (multiplicative G) _ _ _ _ _ _

section

variables (k G)

/-- Embedding of a monoid into its monoid algebra. -/
def of : multiplicative G →* add_monoid_algebra k G :=
{ to_fun := λ a, single a 1,
  map_one' := rfl,
  map_mul' := λ a b, by { rw [single_mul_single, one_mul], refl } }

end

@[simp] lemma of_apply (a : multiplicative G) : of k G a = single a.to_add 1 := rfl

lemma mul_single_apply_aux (f : add_monoid_algebra k G) (r : k)
  (x y z : G) (H : ∀ a, a + x = z ↔ a = y) :
  (f * single x r) z = f y * r :=
@monoid_algebra.mul_single_apply_aux k (multiplicative G) _ _ _ _ _ _ _ H

lemma mul_single_zero_apply (f : add_monoid_algebra k G) (r : k) (x : G) :
  (f * single 0 r) x = f x * r :=
f.mul_single_apply_aux r _ _ _ $ λ a, by rw [add_zero]

lemma single_mul_apply_aux (f : add_monoid_algebra k G) (r : k) (x y z : G)
  (H : ∀ a, x + a = y ↔ a = z) :
  (single x r * f) y = r * f z :=
@monoid_algebra.single_mul_apply_aux k (multiplicative G) _ _ _ _ _ _ _ H

lemma single_zero_mul_apply (f : add_monoid_algebra k G) (r : k) (x : G) :
  (single 0 r * f) x = r * f x :=
f.single_mul_apply_aux r _ _ _ $ λ a, by rw [zero_add]

lemma lift_nc_smul {R : Type*} [semiring R] (f : k →+* R) (g : multiplicative G →* R) (c : k)
  (φ : monoid_algebra k G) :
  lift_nc (f : k →+ R) g (c • φ) = f c * lift_nc (f : k →+ R) g φ :=
@monoid_algebra.lift_nc_smul k (multiplicative G) _ _ _ _ f g c φ

end misc_theorems

/-! #### Algebra structure -/
section algebra

variables {R : Type*}
local attribute [reducible] add_monoid_algebra

/-- `finsupp.single 0` as a `ring_hom` -/
@[simps] def single_zero_ring_hom [semiring k] [add_monoid G] : k →+* add_monoid_algebra k G :=
{ map_one' := rfl,
  map_mul' := λ x y, by rw [single_add_hom, single_mul_single, zero_add],
  ..finsupp.single_add_hom 0}

/-- If two ring homomorphisms from `add_monoid_algebra k G` are equal on all `single a 1`
and `single 0 b`, then they are equal. -/
lemma ring_hom_ext {R} [semiring k] [add_monoid G] [semiring R]
  {f g : add_monoid_algebra k G →+* R} (h₀ : ∀ b, f (single 0 b) = g (single 0 b))
  (h_of : ∀ a, f (single a 1) = g (single a 1)) : f = g :=
@monoid_algebra.ring_hom_ext k (multiplicative G) R _ _ _ _ _ h₀ h_of

/-- If two ring homomorphisms from `add_monoid_algebra k G` are equal on all `single a 1`
and `single 0 b`, then they are equal.

We formulate this lemma using equality of homomorphisms so that `ext` tactic can apply
type-specific extensionality lemmas to prove equalities of these homomorphisms. -/
@[ext] lemma ring_hom_ext' {R} [semiring k] [add_monoid G] [semiring R]
  {f g : add_monoid_algebra k G →+* R}
  (h₁ : f.comp single_zero_ring_hom = g.comp single_zero_ring_hom)
  (h_of : (f : add_monoid_algebra k G →* R).comp (of k G) =
    (g : add_monoid_algebra k G →* R).comp (of k G)) :
  f = g :=
ring_hom_ext (ring_hom.congr_fun h₁) (monoid_hom.congr_fun h_of)

/--
The instance `algebra R (add_monoid_algebra k G)` whenever we have `algebra R k`.

In particular this provides the instance `algebra k (add_monoid_algebra k G)`.
-/
instance [comm_semiring R] [semiring k] [algebra R k] [add_monoid G] :
  algebra R (add_monoid_algebra k G) :=
{ smul_def' := λ r a, by { ext, simp [single_zero_mul_apply, algebra.smul_def''], },
  commutes' := λ r f, by { ext, simp [single_zero_mul_apply, mul_single_zero_apply, algebra.commutes], },
  ..single_zero_ring_hom.comp (algebra_map R k) }

/-- `finsupp.single 0` as a `alg_hom` -/
@[simps] def single_zero_alg_hom [comm_semiring R] [semiring k] [algebra R k] [add_monoid G] :
  k →ₐ[R] add_monoid_algebra k G :=
{ commutes' := λ r, by { ext, simp, refl, }, ..single_zero_ring_hom}

@[simp] lemma coe_algebra_map [comm_semiring R] [semiring k] [algebra R k] [add_monoid G] :
  (algebra_map R (add_monoid_algebra k G) : R → add_monoid_algebra k G) = single 0 ∘ (algebra_map R k) :=
rfl

end algebra

section lift

variables {k G} [comm_semiring k] [add_monoid G]
variables {A : Type u₃} [semiring A] [algebra k A] {B : Type*} [semiring B] [algebra k B]

/-- `lift_nc_ring_hom` as a `alg_hom`, for when `f` is an `alg_hom` -/
def lift_nc_alg_hom (f : A →ₐ[k] B) (g : multiplicative G →* B) (h_comm : ∀ x y, commute (f x) (g y)) :
  add_monoid_algebra A G →ₐ[k] B :=
{ to_fun := lift_nc_ring_hom (f : A →+* B) g h_comm,
  commutes' := by simp [lift_nc_ring_hom],
  ..(lift_nc_ring_hom (f : A →+* B) g h_comm)}

/-- A `k`-algebra homomorphism from `monoid_algebra k G` is uniquely defined by its
values on the functions `single a 1`. -/
lemma alg_hom_ext ⦃φ₁ φ₂ : add_monoid_algebra k G →ₐ[k] A⦄
  (h : ∀ x, φ₁ (single x 1) = φ₂ (single x 1)) : φ₁ = φ₂ :=
@monoid_algebra.alg_hom_ext k (multiplicative G) _ _ _ _ _ _ _ h

@[ext] lemma alg_hom_ext' ⦃φ₁ φ₂ : add_monoid_algebra k G →ₐ[k] A⦄
  (h : (φ₁ : add_monoid_algebra k G →* A).comp (of k G) =
    (φ₂ : add_monoid_algebra k G →* A).comp (of k G)) : φ₁ = φ₂ :=
alg_hom_ext $ monoid_hom.congr_fun h

variables (k G A)

/-- Any monoid homomorphism `G →* A` can be lifted to an algebra homomorphism
`monoid_algebra k G →ₐ[k] A`. -/
def lift : (multiplicative G →* A) ≃ (add_monoid_algebra k G →ₐ[k] A) :=
{ inv_fun := λ f, (f : add_monoid_algebra k G →* A).comp (of k G),
  to_fun := λ F, {
    to_fun := lift_nc_alg_hom (algebra.of_id k A) F $ λ _ _, algebra.commutes _ _,
    .. @monoid_algebra.lift k (multiplicative G) _ _ A _ _ F},
  .. @monoid_algebra.lift k (multiplicative G) _ _ A _ _ }

variables {k G A}

variables {k G}


lemma lift_apply' (F : multiplicative G →* A) (f : monoid_algebra k G) :
  lift k G A F f = f.sum (λ a b, (algebra_map k A b) * F (multiplicative.of_add a)) := rfl

lemma lift_apply (F : multiplicative G →* A) (f : monoid_algebra k G) :
  lift k G A F f = f.sum (λ a b, b • F (multiplicative.of_add a)) :=
by simp only [lift_apply', algebra.smul_def]

lemma lift_def (F : multiplicative G →* A) :
  ⇑(lift k G A F) = lift_nc ((algebra_map k A : k →+* A) : k →+ A) F :=
rfl

@[simp] lemma lift_symm_apply (F : add_monoid_algebra k G →ₐ[k] A) (x : multiplicative G) :
  (lift k G A).symm F x = F (single x.to_add 1) := rfl

lemma lift_of (F : multiplicative G →* A) (x : multiplicative G) :
  lift k G A F (of k G x) = F x :=
by rw [of_apply, ← lift_symm_apply, equiv.symm_apply_apply]

@[simp] lemma lift_single (F : multiplicative G →* A) (a b) :
  lift k G A F (single a b) = b • F (multiplicative.of_add a) :=
by rw [lift_def, lift_nc_single, algebra.smul_def, ring_hom.coe_add_monoid_hom]

lemma lift_unique' (F : add_monoid_algebra k G →ₐ[k] A) :
  F = lift k G A ((F : add_monoid_algebra k G →* A).comp (of k G)) :=
((lift k G A).apply_symm_apply F).symm

/-- Decomposition of a `k`-algebra homomorphism from `monoid_algebra k G` by
its values on `F (single a 1)`. -/
lemma lift_unique (F : add_monoid_algebra k G →ₐ[k] A) (f : monoid_algebra k G) :
  F f = f.sum (λ a b, b • F (single a 1)) :=
by conv_lhs { rw lift_unique' F, simp [lift_apply] }

lemma alg_hom_ext_iff {φ₁ φ₂ : add_monoid_algebra k G →ₐ[k] A} :
  (∀ x, φ₁ (finsupp.single x 1) = φ₂ (finsupp.single x 1)) ↔ φ₁ = φ₂ :=
⟨λ h, alg_hom_ext h, by rintro rfl _; refl⟩

variables (k)
/--
The `alg_hom` which maps from a grading of an algebra `A` back to that algebra.
-/
def sum_id {A : Type*} [comm_semiring k] [semiring A] [algebra k A] [add_monoid G] :
  add_monoid_algebra A G →ₐ[k] A :=
lift_aux ⟨λ g, 1, by simp, λ a b, by simp⟩ (alg_hom.id k A) (by simp)

lemma sum_id_apply {A : Type*} [comm_semiring k] [semiring A] [algebra k A] [add_monoid G] (g : add_monoid_algebra A G) :
  sum_id k g = g.sum (λ _ gi, gi) :=
by simp [sum_id, lift_aux]

section
local attribute [reducible] add_monoid_algebra

universe ui
variable {ι : Type ui}

lemma prod_single [comm_semiring k] [add_comm_monoid G]
  {s : finset ι} {a : ι → G} {b : ι → k} :
  (∏ i in s, single (a i) (b i)) = single (∑ i in s, a i) (∏ i in s, b i) :=
finset.induction_on s rfl $ λ a s has ih, by rw [prod_insert has, ih,
  single_mul_single, sum_insert has, prod_insert has]

end

end add_monoid_algebra<|MERGE_RESOLUTION|>--- conflicted
+++ resolved
@@ -133,16 +133,6 @@
   simp [mul_assoc, (h_comm hy).left_comm]
 end
 
-<<<<<<< HEAD
-/--
-`lift_nc` as a `ring_hom`
--/
-def lift_nc_ring_hom (F : G →* R) (H : k →+* R) (FH_comm : ∀ x y, commute (H x) (F y)) : monoid_algebra k G →+* R :=
-{ to_fun := lift_nc (H : k →+ R) F,
-  map_one' := lift_nc_one _ _,
-  map_mul' := λ a b, lift_nc_mul _ _ _ _ $ λ _ _ _, FH_comm _ _,
-  ..(lift_nc (H : k →+ R) F)}
-=======
 /-- `lift_nc` as a `ring_hom`, for when `f x` and `g y` commute -/
 def lift_nc_ring_hom (f : k →+* R) (g : G →* R) (h_comm : ∀ x y, commute (f x) (g y)) :
   monoid_algebra k G →+* R :=
@@ -150,7 +140,6 @@
   map_one' := lift_nc_one _ _,
   map_mul' := λ a b, lift_nc_mul _ _ _ _ $ λ _ _ _, h_comm _ _,
   ..(lift_nc (f : k →+ R) g)}
->>>>>>> d75da1a2
 
 end semiring
 
@@ -370,10 +359,6 @@
 
 section lift
 
-<<<<<<< HEAD
-variables {k G} [comm_semiring k] [monoid G] {A : Type u₃} [semiring A] [algebra k A]
-variables {B : Type*} [semiring B] [algebra k B]
-=======
 variables {k G} [comm_semiring k] [monoid G]
 variables {A : Type u₃} [semiring A] [algebra k A] {B : Type*} [semiring B] [algebra k B]
 
@@ -383,7 +368,6 @@
 { to_fun := lift_nc_ring_hom (f : A →+* B) g h_comm,
   commutes' := by simp [lift_nc_ring_hom],
   ..(lift_nc_ring_hom (f : A →+* B) g h_comm)}
->>>>>>> d75da1a2
 
 /-- A `k`-algebra homomorphism from `monoid_algebra k G` is uniquely defined by its
 values on the functions `single a 1`. -/
