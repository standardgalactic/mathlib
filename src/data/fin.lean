--- conflicted
+++ resolved
@@ -535,12 +535,7 @@
 
 @[simp] lemma coe_cast_succ (i : fin n) : (i.cast_succ : ℕ) = i := rfl
 
-<<<<<<< HEAD
-@[simp] lemma cast_succ_mk (n i : ℕ) (h : i < n) : cast_succ ⟨i, h⟩ = ⟨i, nat.lt.step h⟩ :=
-=======
-@[simp] lemma cast_succ_mk (n i : ℕ) (h : i < n) : fin.cast_succ ⟨i, h⟩ = ⟨i, nat.lt.step h⟩ :=
->>>>>>> 5869039e
-rfl
+@[simp] lemma cast_succ_mk (n i : ℕ) (h : i < n) : cast_succ ⟨i, h⟩ = ⟨i, nat.lt.step h⟩ := rfl
 
 lemma cast_succ_lt_succ (i : fin n) : i.cast_succ < i.succ :=
 lt_iff_coe_lt_coe.2 $ by simp only [coe_cast_succ, coe_succ, nat.lt_succ_self]
