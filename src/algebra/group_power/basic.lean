--- conflicted
+++ resolved
@@ -24,13 +24,8 @@
 The class `has_pow α β` provides the notation `a^b` for powers.
 We define instances of `has_pow M ℕ`, for monoids `M`, and `has_pow G ℤ` for groups `G`.
 
-<<<<<<< HEAD
-We also define infix operators `•` for scalar multiplication by a natural and an integer
-numbers, respectively.
-=======
 Scalar multiplication by naturals and integers is handled by the `•` (`has_scalar.smul`)
 notation defined elsewhere.
->>>>>>> c22de3f5
 
 ## Implementation details
 
