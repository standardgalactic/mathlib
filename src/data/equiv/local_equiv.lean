/-
Copyright (c) 2019 Sébastien Gouëzel. All rights reserved.
Released under Apache 2.0 license as described in the file LICENSE.
Authors: Sébastien Gouëzel
-/
import data.equiv.basic

/-!
# Local equivalences

This files defines equivalences between subsets of given types.
An element `e` of `local_equiv α β` is made of two maps `e.to_fun` and `e.inv_fun` respectively
from α to β and from  β to α (just like equivs), which are inverse to each other on the subsets
`e.source` and `e.target` of respectively α and β.

They are designed in particular to define charts on manifolds.

The main functionality is `e.trans f`, which composes the two local equivalences by restricting
the source and target to the maximal set where the composition makes sense.

As for equivs, we register a coercion to functions and use it in our simp normal form: we write
`e x` and `e.symm y` instead of `e.to_fun x` and `e.inv_fun y`.

## Main definitions

`equiv.to_local_equiv`: associating a local equiv to an equiv, with source = target = univ
`local_equiv.symm`    : the inverse of a local equiv
`local_equiv.trans`   : the composition of two local equivs
`local_equiv.refl`    : the identity local equiv
`local_equiv.of_set`  : the identity on a set `s`
`eq_on_source`        : equivalence relation describing the "right" notion of equality for local
                        equivs (see below in implementation notes)

## Implementation notes

There are at least three possible implementations of local equivalences:
* equivs on subtypes
* pairs of functions taking values in `option α` and `option β`, equal to none where the local
equivalence is not defined
* pairs of functions defined everywhere, keeping the source and target as additional data

Each of these implementations has pros and cons.
* When dealing with subtypes, one still need to define additional API for composition and
restriction of domains. Checking that one always belongs to the right subtype makes things very
tedious, and leads quickly to DTT hell (as the subtype `u ∩ v` is not the "same" as `v ∩ u`, for
instance).
* With option-valued functions, the composition is very neat (it is just the usual composition, and
the domain is restricted automatically). These are implemented in `pequiv.lean`. For manifolds,
where one wants to discuss thoroughly the smoothness of the maps, this creates however a lot of
overhead as one would need to extend all classes of smoothness to option-valued maps.
* The local_equiv version as explained above is easier to use for manifolds. The drawback is that
there is extra useless data (the values of `to_fun` and `inv_fun` outside of `source` and `target`).
In particular, the equality notion between local equivs is not "the right one", i.e., coinciding
source and target and equality there. Moreover, there are no local equivs in this sense between
an empty type and a nonempty type. Since empty types are not that useful, and since one almost never
needs to talk about equal local equivs, this is not an issue in practice.
Still, we introduce an equivalence relation `eq_on_source` that captures this right notion of
equality, and show that many properties are invariant under this equivalence relation.

### Local coding conventions

If a lemma deals with the intersection of a set with either source or target of a `local_equiv`,
then it should use `e.source ∩ s` or `e.target ∩ t`, not `s ∩ e.source` or `t ∩ e.target`.

-/

mk_simp_attribute mfld_simps "The simpset `mfld_simps` records several simp lemmas that are
especially useful in manifolds. It is a subset of the whole set of simp lemmas, but it makes it
possible to have quicker proofs (when used with `squeeze_simp` or `simp only`) while retaining
readability.

The typical use case is the following, in a file on manifolds:
If `simp [foo, bar]` is slow, replace it with `squeeze_simp [foo, bar] with mfld_simps` and paste
its output. The list of lemmas should be reasonable (contrary to the output of
`squeeze_simp [foo, bar]` which might contain tens of lemmas), and the outcome should be quick
enough.
"

-- register in the simpset `mfld_simps` several lemmas that are often useful when dealing
-- with manifolds
attribute [mfld_simps] id.def function.comp.left_id set.mem_set_of_eq set.image_eq_empty
set.univ_inter set.preimage_univ set.prod_mk_mem_set_prod_eq and_true set.mem_univ
set.mem_image_of_mem true_and set.mem_inter_eq set.mem_preimage function.comp_app
set.inter_subset_left set.mem_prod set.range_id set.range_prod_map and_self set.mem_range_self
eq_self_iff_true forall_const forall_true_iff set.inter_univ set.preimage_id function.comp.right_id
not_false_iff and_imp set.prod_inter_prod set.univ_prod_univ true_or or_true prod.map_mk
set.preimage_inter heq_iff_eq equiv.sigma_equiv_prod_apply equiv.sigma_equiv_prod_symm_apply
subtype.coe_mk equiv.to_fun_as_coe equiv.inv_fun_as_coe

namespace tactic.interactive

/-- A very basic tactic to show that sets showing up in manifolds coincide or are included in
one another. -/
meta def mfld_set_tac : tactic unit := do
  goal ← tactic.target,
  match goal with
  | `(%%e₁ = %%e₂) :=
      `[ext my_y,
        split;
        { assume h_my_y,
          try { simp only [*, -h_my_y] with mfld_simps at h_my_y },
          simp only [*] with mfld_simps }]
  | `(%%e₁ ⊆ %%e₂) :=
      `[assume my_y h_my_y,
        try { simp only [*, -h_my_y] with mfld_simps at h_my_y },
        simp only [*] with mfld_simps]
  | _ := tactic.fail "goal should be an equality or an inclusion"
  end

end tactic.interactive

open function set

variables {α : Type*} {β : Type*} {γ : Type*} {δ : Type*}

/-- Local equivalence between subsets `source` and `target` of α and β respectively. The (global)
maps `to_fun : α → β` and `inv_fun : β → α` map `source` to `target` and conversely, and are inverse
to each other there. The values of `to_fun` outside of `source` and of `inv_fun` outside of `target`
are irrelevant. -/
@[nolint has_inhabited_instance]
structure local_equiv (α : Type*) (β : Type*) :=
(to_fun      : α → β)
(inv_fun     : β → α)
(source      : set α)
(target      : set β)
(map_source' : ∀{x}, x ∈ source → to_fun x ∈ target)
(map_target' : ∀{x}, x ∈ target → inv_fun x ∈ source)
(left_inv'   : ∀{x}, x ∈ source → inv_fun (to_fun x) = x)
(right_inv'  : ∀{x}, x ∈ target → to_fun (inv_fun x) = x)

/-- Associating a local_equiv to an equiv-/
def equiv.to_local_equiv (e : equiv α β) : local_equiv α β :=
{ to_fun      := e.to_fun,
  inv_fun     := e.inv_fun,
  source      := univ,
  target      := univ,
  map_source' := λx hx, mem_univ _,
  map_target' := λy hy, mem_univ _,
  left_inv'   := λx hx, e.left_inv x,
  right_inv'  := λx hx, e.right_inv x }

namespace local_equiv

variables (e : local_equiv α β) (e' : local_equiv β γ)

/-- The inverse of a local equiv -/
protected def symm : local_equiv β α :=
{ to_fun     := e.inv_fun,
  inv_fun    := e.to_fun,
  source     := e.target,
  target     := e.source,
  map_source' := e.map_target',
  map_target' := e.map_source',
  left_inv'   := e.right_inv',
  right_inv'  := e.left_inv' }

instance : has_coe_to_fun (local_equiv α β) := ⟨_, local_equiv.to_fun⟩

/-- See Note [custom simps projection] -/
def simps.inv_fun (e : local_equiv α β) : β → α := e.symm

initialize_simps_projections local_equiv (to_fun → apply, inv_fun → symm_apply)

@[simp, mfld_simps] theorem coe_mk (f : α → β) (g s t ml mr il ir) :
  (local_equiv.mk f g s t ml mr il ir : α → β) = f := rfl

@[simp, mfld_simps] theorem coe_symm_mk (f : α → β) (g s t ml mr il ir) :
  ((local_equiv.mk f g s t ml mr il ir).symm : β → α) = g := rfl

@[simp, mfld_simps] lemma to_fun_as_coe : e.to_fun = e := rfl

@[simp, mfld_simps] lemma inv_fun_as_coe : e.inv_fun = e.symm := rfl

@[simp, mfld_simps] lemma map_source {x : α} (h : x ∈ e.source) : e x ∈ e.target :=
e.map_source' h

@[simp, mfld_simps] lemma map_target {x : β} (h : x ∈ e.target) : e.symm x ∈ e.source :=
e.map_target' h

@[simp, mfld_simps] lemma left_inv {x : α} (h : x ∈ e.source) : e.symm (e x) = x :=
e.left_inv' h

@[simp, mfld_simps] lemma right_inv {x : β} (h : x ∈ e.target) : e (e.symm x) = x :=
e.right_inv' h

protected lemma maps_to : maps_to e e.source e.target := λ x, e.map_source
lemma symm_maps_to : maps_to e.symm e.target e.source := e.symm.maps_to
protected lemma left_inv_on : left_inv_on e.symm e e.source := λ x, e.left_inv
protected lemma right_inv_on : right_inv_on e.symm e e.target := λ x, e.right_inv
protected lemma inv_on : inv_on e.symm e e.source e.target := ⟨e.left_inv_on, e.right_inv_on⟩
protected lemma inj_on : inj_on e e.source := e.left_inv_on.inj_on
protected lemma bij_on : bij_on e e.source e.target := e.inv_on.bij_on e.maps_to e.symm_maps_to
protected lemma surj_on : surj_on e e.source e.target := e.bij_on.surj_on

/-- Associating to a local_equiv an equiv between the source and the target -/
protected def to_equiv : equiv (e.source) (e.target) :=
{ to_fun    := λ x, ⟨e x, e.map_source x.mem⟩,
  inv_fun   := λ y, ⟨e.symm y, e.map_target y.mem⟩,
  left_inv  := λ⟨x, hx⟩, subtype.eq $ e.left_inv hx,
  right_inv := λ⟨y, hy⟩, subtype.eq $ e.right_inv hy }

@[simp, mfld_simps] lemma symm_source : e.symm.source = e.target := rfl
@[simp, mfld_simps] lemma symm_target : e.symm.target = e.source := rfl
@[simp, mfld_simps] lemma symm_symm : e.symm.symm = e := by { cases e, refl }

lemma image_source_eq_target : e '' e.source = e.target := e.bij_on.image_eq

/-- We say that `t : set β` is an image of `s : set α` under a local equivalence if
any of the following equivalent conditions hold:

* `e '' (e.source ∩ s) = e.target ∩ t`;
* `e.source ∩ e ⁻¹ t = e.source ∩ s`;
* `∀ x ∈ e.source, e x ∈ t ↔ x ∈ s` (this one is used in the definition).
-/
def is_image (s : set α) (t : set β) : Prop := ∀ ⦃x⦄, x ∈ e.source → (e x ∈ t ↔ x ∈ s)

namespace is_image

variables {e} {s : set α} {t : set β} {x : α} {y : β}

lemma apply_mem_iff (h : e.is_image s t) (hx : x ∈ e.source) : e x ∈ t ↔ x ∈ s := h hx

lemma symm_apply_mem_iff (h : e.is_image s t) : ∀ ⦃y⦄, y ∈ e.target → (e.symm y ∈ s ↔ y ∈ t) :=
by { rw [← e.image_source_eq_target, ball_image_iff], intros x hx, rw [e.left_inv hx, h hx] }

protected lemma symm (h : e.is_image s t) : e.symm.is_image t s := h.symm_apply_mem_iff

@[simp] lemma symm_iff : e.symm.is_image t s ↔ e.is_image s t := ⟨λ h, h.symm, λ h, h.symm⟩

protected lemma maps_to (h : e.is_image s t) : maps_to e (e.source ∩ s) (e.target ∩ t) :=
λ x hx, ⟨e.maps_to hx.1, (h hx.1).2 hx.2⟩

lemma symm_maps_to (h : e.is_image s t) : maps_to e.symm (e.target ∩ t) (e.source ∩ s) :=
h.symm.maps_to

/-- Restrict a `local_equiv` to a pair of corresponding sets. -/
@[simps] def restr (h : e.is_image s t) : local_equiv α β :=
{ to_fun := e,
  inv_fun := e.symm,
  source := e.source ∩ s,
  target := e.target ∩ t,
  map_source' := h.maps_to,
  map_target' := h.symm_maps_to,
  left_inv' := e.left_inv_on.mono (inter_subset_left _ _),
  right_inv' := e.right_inv_on.mono (inter_subset_left _ _) }

lemma image_eq (h : e.is_image s t) : e '' (e.source ∩ s) = e.target ∩ t :=
h.restr.image_source_eq_target

lemma symm_image_eq (h : e.is_image s t) : e.symm '' (e.target ∩ t) = e.source ∩ s :=
h.symm.image_eq

lemma iff_preimage_eq : e.is_image s t ↔ e.source ∩ e ⁻¹' t = e.source ∩ s :=
by simp only [is_image, set.ext_iff, mem_inter_eq, and.congr_right_iff, mem_preimage]

alias iff_preimage_eq ↔ local_equiv.is_image.preimage_eq local_equiv.is_image.of_preimage_eq

lemma iff_symm_preimage_eq : e.is_image s t ↔ e.target ∩ e.symm ⁻¹' s = e.target ∩ t :=
symm_iff.symm.trans iff_preimage_eq

alias iff_symm_preimage_eq ↔ local_equiv.is_image.symm_preimage_eq
  local_equiv.is_image.of_symm_preimage_eq

lemma of_image_eq (h : e '' (e.source ∩ s) = e.target ∩ t) : e.is_image s t :=
of_symm_preimage_eq $ eq.trans (of_symm_preimage_eq rfl).image_eq.symm h

lemma of_symm_image_eq (h : e.symm '' (e.target ∩ t) = e.source ∩ s) : e.is_image s t :=
of_preimage_eq $ eq.trans (of_preimage_eq rfl).symm_image_eq.symm h

protected lemma compl (h : e.is_image s t) : e.is_image sᶜ tᶜ :=
λ x hx, not_congr (h hx)

protected lemma inter {s' t'} (h : e.is_image s t) (h' : e.is_image s' t') :
  e.is_image (s ∩ s') (t ∩ t') :=
λ x hx, and_congr (h hx) (h' hx)

protected lemma union {s' t'} (h : e.is_image s t) (h' : e.is_image s' t') :
  e.is_image (s ∪ s') (t ∪ t') :=
λ x hx, or_congr (h hx) (h' hx)

protected lemma diff {s' t'} (h : e.is_image s t) (h' : e.is_image s' t') :
  e.is_image (s \ s') (t \ t') :=
h.inter h'.compl

lemma left_inv_on_piecewise {e' : local_equiv α β} [∀ i, decidable (i ∈ s)] [∀ i, decidable (i ∈ t)]
  (h : e.is_image s t) (h' : e'.is_image s t) :
  left_inv_on (t.piecewise e.symm e'.symm) (s.piecewise e e') (s.ite e.source e'.source) :=
begin
  rintro x (⟨he, hs⟩|⟨he, hs : x ∉ s⟩),
  { rw [piecewise_eq_of_mem _ _ _ hs, piecewise_eq_of_mem _ _ _ ((h he).2 hs), e.left_inv he], },
  { rw [piecewise_eq_of_not_mem _ _ _ hs, piecewise_eq_of_not_mem _ _ _ ((h'.compl he).2 hs),
      e'.left_inv he] }
end

end is_image

lemma is_image_source_target : e.is_image e.source e.target := λ x hx, by simp [hx]

lemma image_source_inter_eq' (s : set α) :
  e '' (e.source ∩ s) = e.target ∩ e.symm ⁻¹' s :=
by rw [inter_comm, e.left_inv_on.image_inter', image_source_eq_target, inter_comm]

lemma image_source_inter_eq (s : set α) :
  e '' (e.source ∩ s) = e.target ∩ e.symm ⁻¹' (e.source ∩ s) :=
by rw [inter_comm, e.left_inv_on.image_inter, image_source_eq_target, inter_comm]

lemma image_eq_target_inter_inv_preimage {s : set α} (h : s ⊆ e.source) :
  e '' s = e.target ∩ e.symm ⁻¹' s :=
by rw [← e.image_source_inter_eq', inter_eq_self_of_subset_right h]

lemma symm_image_eq_source_inter_preimage {s : set β} (h : s ⊆ e.target) :
  e.symm '' s = e.source ∩ e ⁻¹' s :=
e.symm.image_eq_target_inter_inv_preimage h

lemma symm_image_target_inter_eq (s : set β) :
  e.symm '' (e.target ∩ s) = e.source ∩ e ⁻¹' (e.target ∩ s) :=
e.symm.image_source_inter_eq _

lemma symm_image_target_inter_eq' (s : set β) :
  e.symm '' (e.target ∩ s) = e.source ∩ e ⁻¹' s :=
e.symm.image_source_inter_eq' _

lemma source_inter_preimage_inv_preimage (s : set α) :
  e.source ∩ e ⁻¹' (e.symm ⁻¹' s) = e.source ∩ s :=
set.ext $ λ x, and.congr_right_iff.2 $ λ hx, by simp only [mem_preimage, e.left_inv hx]

lemma target_inter_inv_preimage_preimage (s : set β) :
  e.target ∩ e.symm ⁻¹' (e ⁻¹' s) = e.target ∩ s :=
e.symm.source_inter_preimage_inv_preimage _

lemma source_subset_preimage_target : e.source ⊆ e ⁻¹' e.target :=
e.maps_to

lemma symm_image_target_eq_source : e.symm '' e.target = e.source :=
e.symm.image_source_eq_target

lemma target_subset_preimage_source : e.target ⊆ e.symm ⁻¹' e.source :=
e.symm_maps_to

/-- Two local equivs that have the same `source`, same `to_fun` and same `inv_fun`, coincide. -/
@[ext]
protected lemma ext {e e' : local_equiv α β} (h : ∀x, e x = e' x)
  (hsymm : ∀x, e.symm x = e'.symm x) (hs : e.source = e'.source) : e = e' :=
begin
  have A : (e : α → β) = e', by { ext x, exact h x },
  have B : (e.symm : β → α) = e'.symm, by { ext x, exact hsymm x },
  have I : e '' e.source = e.target := e.image_source_eq_target,
  have I' : e' '' e'.source = e'.target := e'.image_source_eq_target,
  rw [A, hs, I'] at I,
  cases e; cases e',
  simp * at *
end

/-- Restricting a local equivalence to e.source ∩ s -/
protected def restr (s : set α) : local_equiv α β :=
(@is_image.of_symm_preimage_eq α β e s _ rfl).restr

@[simp, mfld_simps] lemma restr_coe (s : set α) : (e.restr s : α → β) = e := rfl
@[simp, mfld_simps] lemma restr_coe_symm (s : set α) : ((e.restr s).symm : β → α) = e.symm := rfl
@[simp, mfld_simps] lemma restr_source (s : set α) : (e.restr s).source = e.source ∩ s := rfl
@[simp, mfld_simps] lemma restr_target (s : set α) :
  (e.restr s).target = e.target ∩ e.symm ⁻¹' s := rfl

lemma restr_eq_of_source_subset {e : local_equiv α β} {s : set α} (h : e.source ⊆ s) :
  e.restr s = e :=
local_equiv.ext (λ_, rfl) (λ_, rfl) (by simp [inter_eq_self_of_subset_left h])

@[simp, mfld_simps] lemma restr_univ {e : local_equiv α β} : e.restr univ = e :=
restr_eq_of_source_subset (subset_univ _)

/-- The identity local equiv -/
protected def refl (α : Type*) : local_equiv α α := (equiv.refl α).to_local_equiv

@[simp, mfld_simps] lemma refl_source : (local_equiv.refl α).source = univ := rfl
@[simp, mfld_simps] lemma refl_target : (local_equiv.refl α).target = univ := rfl
@[simp, mfld_simps] lemma refl_coe : (local_equiv.refl α : α → α) = id := rfl
@[simp, mfld_simps] lemma refl_symm : (local_equiv.refl α).symm = local_equiv.refl α := rfl

@[simp, mfld_simps] lemma refl_restr_source (s : set α) :
  ((local_equiv.refl α).restr s).source = s :=
by simp

@[simp, mfld_simps] lemma refl_restr_target (s : set α) :
  ((local_equiv.refl α).restr s).target = s :=
by { change univ ∩ id⁻¹' s = s, simp }

/-- The identity local equiv on a set `s` -/
def of_set (s : set α) : local_equiv α α :=
{ to_fun      := id,
  inv_fun     := id,
  source      := s,
  target      := s,
  map_source' := λx hx, hx,
  map_target' := λx hx, hx,
  left_inv'   := λx hx, rfl,
  right_inv'  := λx hx, rfl }

@[simp, mfld_simps] lemma of_set_source (s : set α) : (local_equiv.of_set s).source = s := rfl
@[simp, mfld_simps] lemma of_set_target (s : set α) : (local_equiv.of_set s).target = s := rfl
@[simp, mfld_simps] lemma of_set_coe (s : set α) : (local_equiv.of_set s : α → α) = id := rfl
@[simp, mfld_simps] lemma of_set_symm (s : set α) :
  (local_equiv.of_set s).symm = local_equiv.of_set s := rfl

/-- Composing two local equivs if the target of the first coincides with the source of the
second. -/
protected def trans' (e' : local_equiv β γ) (h : e.target = e'.source) :
  local_equiv α γ :=
{ to_fun := e' ∘ e,
  inv_fun := e.symm ∘ e'.symm,
  source := e.source,
  target := e'.target,
  map_source' := λx hx, by simp [h.symm, hx],
  map_target' := λy hy, by simp [h, hy],
  left_inv' := λx hx, by simp [hx, h.symm],
  right_inv' := λy hy, by simp [hy, h] }

/-- Composing two local equivs, by restricting to the maximal domain where their composition
is well defined. -/
protected def trans : local_equiv α γ :=
  local_equiv.trans' (e.symm.restr (e'.source)).symm (e'.restr (e.target)) (inter_comm _ _)

@[simp, mfld_simps] lemma coe_trans : (e.trans e' : α → γ) = e' ∘ e := rfl
@[simp, mfld_simps] lemma coe_trans_symm : ((e.trans e').symm : γ → α) = e.symm ∘ e'.symm := rfl

lemma trans_symm_eq_symm_trans_symm : (e.trans e').symm = e'.symm.trans e.symm :=
by cases e; cases e'; refl

@[simp, mfld_simps] lemma trans_source : (e.trans e').source = e.source ∩ e ⁻¹' e'.source := rfl

lemma trans_source' : (e.trans e').source = e.source ∩ e ⁻¹' (e.target ∩ e'.source) :=
by mfld_set_tac

lemma trans_source'' : (e.trans e').source = e.symm '' (e.target ∩ e'.source) :=
by rw [e.trans_source', e.symm_image_target_inter_eq]

lemma image_trans_source : e '' (e.trans e').source = e.target ∩ e'.source :=
(e.symm.restr e'.source).symm.image_source_eq_target

@[simp, mfld_simps] lemma trans_target :
  (e.trans e').target = e'.target ∩ e'.symm ⁻¹' e.target := rfl

lemma trans_target' : (e.trans e').target = e'.target ∩ e'.symm ⁻¹' (e'.source ∩ e.target) :=
trans_source' e'.symm e.symm

lemma trans_target'' : (e.trans e').target = e' '' (e'.source ∩ e.target) :=
trans_source'' e'.symm e.symm

lemma inv_image_trans_target : e'.symm '' (e.trans e').target = e'.source ∩ e.target :=
image_trans_source e'.symm e.symm

lemma trans_assoc (e'' : local_equiv γ δ) : (e.trans e').trans e'' = e.trans (e'.trans e'') :=
local_equiv.ext (λx, rfl) (λx, rfl) (by simp [trans_source, @preimage_comp α β γ, inter_assoc])

@[simp, mfld_simps] lemma trans_refl : e.trans (local_equiv.refl β) = e :=
local_equiv.ext (λx, rfl) (λx, rfl) (by simp [trans_source])

@[simp, mfld_simps] lemma refl_trans : (local_equiv.refl α).trans e = e :=
local_equiv.ext (λx, rfl) (λx, rfl) (by simp [trans_source, preimage_id])

lemma trans_refl_restr (s : set β) :
  e.trans ((local_equiv.refl β).restr s) = e.restr (e ⁻¹' s) :=
local_equiv.ext (λx, rfl) (λx, rfl) (by simp [trans_source])

lemma trans_refl_restr' (s : set β) :
  e.trans ((local_equiv.refl β).restr s) = e.restr (e.source ∩ e ⁻¹' s) :=
local_equiv.ext (λx, rfl) (λx, rfl) $ by { simp [trans_source], rw [← inter_assoc, inter_self] }

lemma restr_trans (s : set α) :
  (e.restr s).trans e' = (e.trans e').restr s :=
local_equiv.ext (λx, rfl) (λx, rfl) $ by { simp [trans_source, inter_comm], rwa inter_assoc }

/-- `eq_on_source e e'` means that `e` and `e'` have the same source, and coincide there. Then `e`
and `e'` should really be considered the same local equiv. -/
def eq_on_source (e e' : local_equiv α β) : Prop :=
e.source = e'.source ∧ (e.source.eq_on e e')

/-- `eq_on_source` is an equivalence relation -/
instance eq_on_source_setoid : setoid (local_equiv α β) :=
{ r     := eq_on_source,
  iseqv := ⟨
    λe, by simp [eq_on_source],
    λe e' h, by { simp [eq_on_source, h.1.symm], exact λx hx, (h.2 hx).symm },
    λe e' e'' h h', ⟨by rwa [← h'.1, ← h.1], λx hx, by { rw [← h'.2, h.2 hx], rwa ← h.1 }⟩⟩ }

lemma eq_on_source_refl : e ≈ e := setoid.refl _

/-- Two equivalent local equivs have the same source -/
lemma eq_on_source.source_eq {e e' : local_equiv α β} (h : e ≈ e') : e.source = e'.source :=
h.1

/-- Two equivalent local equivs coincide on the source -/
lemma eq_on_source.eq_on {e e' : local_equiv α β} (h : e ≈ e') : e.source.eq_on e e' :=
h.2

/-- Two equivalent local equivs have the same target -/
lemma eq_on_source.target_eq {e e' : local_equiv α β} (h : e ≈ e') : e.target = e'.target :=
by simp only [← image_source_eq_target, ← h.source_eq, h.2.image_eq]

/-- If two local equivs are equivalent, so are their inverses. -/
lemma eq_on_source.symm' {e e' : local_equiv α β} (h : e ≈ e') : e.symm ≈ e'.symm :=
begin
  refine ⟨h.target_eq, eq_on_of_left_inv_on_of_right_inv_on e.left_inv_on _ _⟩;
    simp only [symm_source, h.target_eq, h.source_eq, e'.symm_maps_to],
  exact e'.right_inv_on.congr_right e'.symm_maps_to (h.source_eq ▸ h.eq_on.symm),
end

/-- Two equivalent local equivs have coinciding inverses on the target -/
lemma eq_on_source.symm_eq_on {e e' : local_equiv α β} (h : e ≈ e') :
  eq_on e.symm e'.symm e.target :=
h.symm'.eq_on

/-- Composition of local equivs respects equivalence -/
lemma eq_on_source.trans' {e e' : local_equiv α β} {f f' : local_equiv β γ}
  (he : e ≈ e') (hf : f ≈ f') : e.trans f ≈ e'.trans f' :=
begin
  split,
  { rw [trans_source'', trans_source'', ← he.target_eq, ← hf.1],
    exact (he.symm'.eq_on.mono $ inter_subset_left _ _).image_eq },
  { assume x hx,
    rw trans_source at hx,
    simp [(he.2 hx.1).symm, hf.2 hx.2] }
end

/-- Restriction of local equivs respects equivalence -/
lemma eq_on_source.restr {e e' : local_equiv α β} (he : e ≈ e') (s : set α) :
  e.restr s ≈ e'.restr s :=
begin
  split,
  { simp [he.1] },
  { assume x hx,
    simp only [mem_inter_eq, restr_source] at hx,
    exact he.2 hx.1 }
end

/-- Preimages are respected by equivalence -/
lemma eq_on_source.source_inter_preimage_eq {e e' : local_equiv α β} (he : e ≈ e') (s : set β) :
  e.source ∩ e ⁻¹' s = e'.source ∩ e' ⁻¹' s :=
by rw [he.eq_on.inter_preimage_eq, he.source_eq]

/-- Composition of a local equiv and its inverse is equivalent to the restriction of the identity
to the source -/
lemma trans_self_symm :
  e.trans e.symm ≈ local_equiv.of_set e.source :=
begin
  have A : (e.trans e.symm).source = e.source, by mfld_set_tac,
  refine ⟨by simp [A], λx hx, _⟩,
  rw A at hx,
  simp only [hx] with mfld_simps
end

/-- Composition of the inverse of a local equiv and this local equiv is equivalent to the
restriction of the identity to the target -/
lemma trans_symm_self :
  e.symm.trans e ≈ local_equiv.of_set e.target :=
trans_self_symm (e.symm)

/-- Two equivalent local equivs are equal when the source and target are univ -/
lemma eq_of_eq_on_source_univ (e e' : local_equiv α β) (h : e ≈ e')
  (s : e.source = univ) (t : e.target = univ) : e = e' :=
begin
  apply local_equiv.ext (λx, _) (λx, _) h.1,
  { apply h.2,
    rw s,
    exact mem_univ _ },
  { apply h.symm'.2,
    rw [symm_source, t],
    exact mem_univ _ }
end

section prod

/-- The product of two local equivs, as a local equiv on the product. -/
def prod (e : local_equiv α β) (e' : local_equiv γ δ) : local_equiv (α × γ) (β × δ) :=
{ source := set.prod e.source e'.source,
  target := set.prod e.target e'.target,
  to_fun := λp, (e p.1, e' p.2),
  inv_fun := λp, (e.symm p.1, e'.symm p.2),
  map_source' := λp hp, by { simp at hp, simp [hp] },
  map_target' := λp hp, by { simp at hp, simp [map_target, hp] },
  left_inv'   := λp hp, by { simp at hp, simp [hp] },
  right_inv'  := λp hp, by { simp at hp, simp [hp] } }

@[simp, mfld_simps] lemma prod_source (e : local_equiv α β) (e' : local_equiv γ δ) :
  (e.prod e').source = set.prod e.source e'.source := rfl

@[simp, mfld_simps] lemma prod_target (e : local_equiv α β) (e' : local_equiv γ δ) :
  (e.prod e').target = set.prod e.target e'.target := rfl

@[simp, mfld_simps] lemma prod_coe (e : local_equiv α β) (e' : local_equiv γ δ) :
  ((e.prod e') : α × γ → β × δ) = (λp, (e p.1, e' p.2)) := rfl

lemma prod_coe_symm (e : local_equiv α β) (e' : local_equiv γ δ) :
  ((e.prod e').symm : β × δ → α × γ) = (λp, (e.symm p.1, e'.symm p.2)) := rfl

@[simp, mfld_simps] lemma prod_symm (e : local_equiv α β) (e' : local_equiv γ δ) :
  (e.prod e').symm = (e.symm.prod e'.symm) :=
by ext x; simp [prod_coe_symm]

@[simp, mfld_simps] lemma prod_trans {η : Type*} {ε : Type*}
  (e : local_equiv α β) (f : local_equiv β γ) (e' : local_equiv δ η) (f' : local_equiv η ε) :
  (e.prod e').trans (f.prod f') = (e.trans f).prod (e'.trans f') :=
by ext x; simp [ext_iff]; tauto

end prod

<<<<<<< HEAD
=======
/-- Combine two `local_equiv`s using `set.piecewise`. The source of the new `local_equiv` is
`s.ite e.source e'.source = e.source ∩ s ∪ e'.source \ s`, and similarly for target.  The function
sends `e.source ∩ s` to `e.target ∩ t` using `e` and `e'.source \ s` to `e'.target \ t` using `e'`,
and similarly for the inverse function. The definition assumes `e.is_image s t` and
`e'.is_image s t`. -/
@[simps] def piecewise (e e' : local_equiv α β) (s : set α) (t : set β)
  [∀ x, decidable (x ∈ s)] [∀ y, decidable (y ∈ t)] (H : e.is_image s t) (H' : e'.is_image s t) :
  local_equiv α β :=
{ to_fun := s.piecewise e e',
  inv_fun := t.piecewise e.symm e'.symm,
  source := s.ite e.source e'.source,
  target := t.ite e.target e'.target,
  map_source' := H.maps_to.piecewise_ite H'.compl.maps_to,
  map_target' := H.symm.maps_to.piecewise_ite H'.symm.compl.maps_to,
  left_inv' := H.left_inv_on_piecewise H',
  right_inv' := H.symm.left_inv_on_piecewise H'.symm }

lemma symm_piecewise (e e' : local_equiv α β) {s : set α} {t : set β}
  [∀ x, decidable (x ∈ s)] [∀ y, decidable (y ∈ t)]
  (H : e.is_image s t) (H' : e'.is_image s t) :
  (e.piecewise e' s t H H').symm = e.symm.piecewise e'.symm t s H.symm H'.symm :=
rfl

/-- Combine two `local_equiv`s with disjoint sources and disjoint targets. We do not reuse
`local_equiv.piecewise` here to provide better formulas for `source` and `target`. -/
@[simps] def disjoint_union (e e' : local_equiv α β) (hs : disjoint e.source e'.source)
  (ht : disjoint e.target e'.target) [∀ x, decidable (x ∈ e.source)]
  [∀ y, decidable (y ∈ e.target)] :
  local_equiv α β :=
{ to_fun := e.source.piecewise e e',
  inv_fun := e.target.piecewise e.symm e'.symm,
  source := e.source ∪ e'.source,
  target := e.target ∪ e'.target,
  map_source' := λ x,
    have x ∈ e'.source → x ∉ e.source, from λ h' h, hs ⟨h, h'⟩,
    by rintro (he|he'); simp *,
  map_target' := λ y,
    have y ∈ e'.target → y ∉ e.target, from λ h' h, ht ⟨h, h'⟩,
    by rintro (he|he'); simp *,
  left_inv' := λ x,
    begin
      rintro (he|he'),
      { simp * },
      { have : x ∉ e.source ∧ e' x ∉ e.target,
          from ⟨λ h, hs ⟨h, he'⟩, λ h, ht ⟨h, e'.map_source he'⟩⟩,
        simp * }
    end,
  right_inv' := λ y,
    begin
      rintro (he|he'),
      { simp * },
      { have : y ∉ e.target ∧ e'.symm y ∉ e.source,
          from ⟨λ h, ht ⟨h, he'⟩, λ h, hs ⟨h, e'.map_target he'⟩⟩,
        simp * }
    end }

>>>>>>> d1044139
section pi

variables {ι : Type*} {αi βi : ι → Type*} (ei : Π i, local_equiv (αi i) (βi i))

/-- The product of a family of local equivs, as a local equiv on the pi type. -/
@[simps source target] protected def pi : local_equiv (Π i, αi i) (Π i, βi i) :=
{ to_fun := λ f i, ei i (f i),
  inv_fun := λ f i, (ei i).symm (f i),
  source := pi univ (λ i, (ei i).source),
  target := pi univ (λ i, (ei i).target),
  map_source' := λ f hf i hi, (ei i).map_source (hf i hi),
  map_target' := λ f hf i hi, (ei i).map_target (hf i hi),
  left_inv' := λ f hf, funext $ λ i, (ei i).left_inv (hf i trivial),
  right_inv' := λ f hf, funext $ λ i, (ei i).right_inv (hf i trivial) }

attribute [mfld_simps] pi_source pi_target

@[simp, mfld_simps] lemma pi_coe : ⇑(local_equiv.pi ei) = λ (f : Π i, αi i) i, ei i (f i) := rfl
@[simp, mfld_simps] lemma pi_symm :
  (local_equiv.pi ei).symm = local_equiv.pi (λ i, (ei i).symm) := rfl

end pi

end local_equiv

namespace set

-- All arguments are explicit to avoid missing information in the pretty printer output
/-- A bijection between two sets `s : set α` and `t : set β` provides a local equivalence
between `α` and `β`. -/
@[simps] noncomputable def bij_on.to_local_equiv [nonempty α] (f : α → β) (s : set α) (t : set β)
  (hf : bij_on f s t) :
  local_equiv α β :=
{ to_fun := f,
  inv_fun := inv_fun_on f s,
  source := s,
  target := t,
  map_source' := hf.maps_to,
  map_target' := hf.surj_on.maps_to_inv_fun_on,
  left_inv'   := hf.inv_on_inv_fun_on.1,
  right_inv'  := hf.inv_on_inv_fun_on.2 }

/-- A map injective on a subset of its domain provides a local equivalence. -/
@[simp, mfld_simps] noncomputable def inj_on.to_local_equiv [nonempty α] (f : α → β) (s : set α)
  (hf : inj_on f s) :
  local_equiv α β :=
hf.bij_on_image.to_local_equiv f s (f '' s)

end set

namespace equiv
/- equivs give rise to local_equiv. We set up simp lemmas to reduce most properties of the local
equiv to that of the equiv. -/
variables (e : equiv α β) (e' : equiv β γ)

@[simp, mfld_simps] lemma to_local_equiv_coe : (e.to_local_equiv : α → β) = e := rfl
@[simp, mfld_simps] lemma to_local_equiv_symm_coe : (e.to_local_equiv.symm : β → α) = e.symm := rfl
@[simp, mfld_simps] lemma to_local_equiv_source : e.to_local_equiv.source = univ := rfl
@[simp, mfld_simps] lemma to_local_equiv_target : e.to_local_equiv.target = univ := rfl
@[simp, mfld_simps] lemma refl_to_local_equiv :
  (equiv.refl α).to_local_equiv = local_equiv.refl α := rfl
@[simp, mfld_simps] lemma symm_to_local_equiv : e.symm.to_local_equiv = e.to_local_equiv.symm := rfl
@[simp, mfld_simps] lemma trans_to_local_equiv :
  (e.trans e').to_local_equiv = e.to_local_equiv.trans e'.to_local_equiv :=
local_equiv.ext (λx, rfl) (λx, rfl) (by simp [local_equiv.trans_source, equiv.to_local_equiv])

end equiv<|MERGE_RESOLUTION|>--- conflicted
+++ resolved
@@ -603,8 +603,6 @@
 
 end prod
 
-<<<<<<< HEAD
-=======
 /-- Combine two `local_equiv`s using `set.piecewise`. The source of the new `local_equiv` is
 `s.ite e.source e'.source = e.source ∩ s ∪ e'.source \ s`, and similarly for target.  The function
 sends `e.source ∩ s` to `e.target ∩ t` using `e` and `e'.source \ s` to `e'.target \ t` using `e'`,
@@ -661,7 +659,6 @@
         simp * }
     end }
 
->>>>>>> d1044139
 section pi
 
 variables {ι : Type*} {αi βi : ι → Type*} (ei : Π i, local_equiv (αi i) (βi i))
