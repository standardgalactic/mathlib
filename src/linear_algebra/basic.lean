--- conflicted
+++ resolved
@@ -212,11 +212,7 @@
 instance : has_one (M →ₗ[R] M) := ⟨linear_map.id⟩
 instance : has_mul (M →ₗ[R] M) := ⟨linear_map.comp⟩
 
-<<<<<<< HEAD
-lemma one_eq_id (1 : M →ₗ[R] M) = id := rfl
-=======
 lemma one_eq_id : (1 : M →ₗ[R] M) = id := rfl
->>>>>>> 9157b577
 lemma mul_eq_comp (f g : M →ₗ[R] M) : f * g = f.comp g := rfl
 
 @[simp] lemma one_apply (x : M) : (1 : M →ₗ[R] M) x = x := rfl
