/-
Copyright (c) 2018 Johannes Hölzl. All rights reserved.
Released under Apache 2.0 license as described in the file LICENSE.
Authors: Johannes Hölzl, Julian Kuelshammer
-/
import algebra.big_operators.order
import group_theory.coset
import data.nat.totient
import data.int.gcd
import data.set.finite

/-!
# Order of an element

This file defines the order of an element of a finite group. For a finite group `G` the order of
`g ∈ G` is the minimal `n ≥ 1` such that `g ^ n = 1`.

## Main definitions

* `order_of` defines the order of an element `a` of a group `G`, by convention its value is `0` if
  `a` has infinite order.

## Tags

order of an element

## TODO

* Move the first declarations until the definition of order to other files.
* Yury's suggestion: Redefine `order_of x := minimal_period (* x) 1`, this should make `to_additive`
  easier.
-/

open function
open_locale big_operators

universe u

variables {α : Type u} {s : set α} {a a₁ a₂ b c: α}

section order_of

section monoid
variables {α} [monoid α]
variables {H : Type u} [add_monoid H] {x : H}

open_locale classical

/-- `add_order_of h` is the additive order of the element `x`, i.e. the `n ≥ 1`, s. t. `n • x = 0`
if it exists. Otherwise, i.e. if `x` is of infinite order, then `add_order_of x` is `0` by
convention.-/
noncomputable def add_order_of (x : H) : ℕ :=
if h : ∃ n, 0 < n ∧ n • x = 0 then nat.find h else 0

/-- `order_of a` is the order of the element `a`, i.e. the `n ≥ 1`, s.t. `a ^ n = 1` if it exists.
Otherwise, i.e. if `a` is of infinite order, then `order_of a` is `0` by convention.-/
noncomputable def order_of (a : α) : ℕ :=
if h : ∃ n, 0 < n ∧ a ^ n = 1 then nat.find h else 0

attribute [to_additive add_order_of] order_of

@[simp] lemma add_order_of_of_mul_eq_order_of (a : α) :
  add_order_of (additive.of_mul a) = order_of a :=
by simp [add_order_of, order_of, ← of_mul_pow]

@[simp] lemma order_of_of_add_eq_add_order_of (x : H) :
  order_of (multiplicative.of_add x) = add_order_of x :=
by simp [add_order_of, order_of, ← of_add_nsmul]

lemma add_order_of_pos' {x : H} (h : ∃ n, 0 < n ∧ n • x = 0) : 0 < add_order_of x :=
begin
  rw add_order_of,
  split_ifs,
  exact (nat.find_spec h).1
end

@[to_additive add_order_of_pos']
lemma order_of_pos' {a : α} (h : ∃ n, 0 < n ∧ a ^ n = 1) : 0 < order_of a :=
begin
  rw order_of,
  split_ifs,
  exact (nat.find_spec h).1
end

lemma pow_order_of_eq_one (a : α): a ^ order_of a = 1 :=
begin
  rw order_of,
  split_ifs with hfin,
  { exact (nat.find_spec hfin).2 },
  { exact pow_zero a }
end

lemma add_order_of_nsmul_eq_zero (x : H) : (add_order_of x) • x = 0 :=
begin
  apply multiplicative.of_add.injective,
  rw of_add_nsmul,
  exact pow_order_of_eq_one _,
end

attribute [to_additive add_order_of_nsmul_eq_zero] pow_order_of_eq_one

lemma add_order_of_eq_zero {a : H} (h : ∀n, 0 < n → n • a ≠ 0) : add_order_of a = 0 :=
begin
  rw add_order_of,
  split_ifs with hx,
  { exfalso,
    cases hx with n hn,
    exact (h n) hn.1 hn.2 },
  { refl }
end

@[to_additive add_order_of_eq_zero]
lemma order_of_eq_zero {a : α} (h : ∀n, 0 < n → a ^ n ≠ 1) : order_of a = 0 :=
begin
  rw order_of,
  split_ifs with hx,
  { exfalso,
    cases hx with n hn,
    exact (h n) hn.1 hn.2 },
  { refl }
end

lemma add_order_of_le_of_nsmul_eq_zero' {m : ℕ} (h : m < add_order_of x) : ¬ (0 < m ∧ m • x = 0) :=
begin
  rw add_order_of at h,
  split_ifs at h with hfin,
  { exact nat.find_min hfin h },
  { exact absurd h m.zero_le.not_lt }
end

@[to_additive add_order_of_le_of_nsmul_eq_zero']
lemma order_of_le_of_pow_eq_one' {m : ℕ} (h : m < order_of a) : ¬ (0 < m ∧ a ^ m = 1) :=
begin
  rw order_of at h,
  split_ifs at h with hfin,
  { exact nat.find_min hfin h },
  { exact absurd h m.zero_le.not_lt }
end

lemma add_order_of_le_of_nsmul_eq_zero {n : ℕ} (hn : 0 < n) (h : n • x = 0) : add_order_of x ≤ n :=
le_of_not_lt (mt add_order_of_le_of_nsmul_eq_zero' (by simp [hn, h]))

@[to_additive add_order_of_le_of_nsmul_eq_zero]
lemma order_of_le_of_pow_eq_one {n : ℕ} (hn : 0 < n) (h : a ^ n = 1) : order_of a ≤ n :=
le_of_not_lt (mt order_of_le_of_pow_eq_one' (by simp [hn, h]))

@[simp] lemma order_of_one : order_of (1 : α) = 1 :=
begin
  apply le_antisymm,
  { exact order_of_le_of_pow_eq_one (nat.one_pos) (pow_one 1) },
  { exact nat.succ_le_of_lt ( order_of_pos' ⟨1, ⟨nat.one_pos, pow_one 1⟩⟩) }
end

@[simp] lemma add_order_of_zero : add_order_of (0 : H) = 1 :=
by simp [← order_of_of_add_eq_add_order_of]

attribute [to_additive add_order_of_zero] order_of_one

@[simp] lemma order_of_eq_one_iff : order_of a = 1 ↔ a = 1 :=
⟨λ h, by conv_lhs { rw [← pow_one a, ← h, pow_order_of_eq_one] }, λ h, by simp [h]⟩

@[simp] lemma add_order_of_eq_one_iff : add_order_of x = 1 ↔ x = 0 :=
by simp [← order_of_of_add_eq_add_order_of]

attribute [to_additive add_order_of_eq_one_iff] order_of_eq_one_iff

lemma pow_eq_mod_order_of {n : ℕ} : a ^ n = a ^ (n % order_of a) :=
calc a ^ n = a ^ (n % order_of a + order_of a * (n / order_of a)) : by rw [nat.mod_add_div]
       ... = a ^ (n % order_of a) : by simp [pow_add, pow_mul, pow_order_of_eq_one]

lemma nsmul_eq_mod_add_order_of {n : ℕ} : n • x = (n % add_order_of x) • x :=
begin
  apply multiplicative.of_add.injective,
  rw [← order_of_of_add_eq_add_order_of, of_add_nsmul, of_add_nsmul, pow_eq_mod_order_of],
end

attribute [to_additive nsmul_eq_mod_add_order_of] pow_eq_mod_order_of

lemma order_of_dvd_of_pow_eq_one {n : ℕ} (h : a ^ n = 1) : order_of a ∣ n :=
begin
  rcases n.zero_le.eq_or_lt with rfl|h₁,
  { simp },
  { apply nat.dvd_of_mod_eq_zero,
    by_contradiction h₂,
    have h₃ : ¬ (0 < n % order_of a ∧ a ^ (n % order_of a) = 1) := order_of_le_of_pow_eq_one'
      ( nat.mod_lt _ ( order_of_pos' ⟨n, h₁, h⟩)),
    push_neg at h₃,
    specialize h₃ (nat.pos_of_ne_zero h₂),
    rw ← pow_eq_mod_order_of at h₃,
    exact h₃ h },
end

lemma add_order_of_dvd_of_nsmul_eq_zero {n : ℕ} (h : n • x = 0) : add_order_of x ∣ n :=
begin
  apply_fun multiplicative.of_add at h,
  rw ← order_of_of_add_eq_add_order_of,
  rw of_add_nsmul at h,
  exact order_of_dvd_of_pow_eq_one h,
end

attribute [to_additive add_order_of_dvd_of_nsmul_eq_zero] order_of_dvd_of_pow_eq_one

lemma add_order_of_dvd_iff_nsmul_eq_zero {n : ℕ} : add_order_of x ∣ n ↔ n • x = 0 :=
⟨λ h, by rw [nsmul_eq_mod_add_order_of, nat.mod_eq_zero_of_dvd h, zero_nsmul],
  add_order_of_dvd_of_nsmul_eq_zero⟩

@[to_additive add_order_of_dvd_iff_nsmul_eq_zero]
lemma order_of_dvd_iff_pow_eq_one {n : ℕ} : order_of a ∣ n ↔ a ^ n = 1 :=
⟨λ h, by rw [pow_eq_mod_order_of, nat.mod_eq_zero_of_dvd h, pow_zero], order_of_dvd_of_pow_eq_one⟩

lemma commute.order_of_mul_dvd_lcm (h : commute a b) :
  order_of (a * b) ∣ nat.lcm (order_of a) (order_of b) :=
by rw [order_of_dvd_iff_pow_eq_one, h.mul_pow, order_of_dvd_iff_pow_eq_one.mp
  (nat.dvd_lcm_left _ _), order_of_dvd_iff_pow_eq_one.mp (nat.dvd_lcm_right _ _), one_mul]

lemma add_order_of_eq_prime {p : ℕ} [hp : fact p.prime]
(hg : p • x = 0) (hg1 : x ≠ 0) : add_order_of x = p :=
(hp.out.2 _ (add_order_of_dvd_of_nsmul_eq_zero hg)).resolve_left (mt add_order_of_eq_one_iff.1 hg1)

@[to_additive add_order_of_eq_prime]
lemma order_of_eq_prime {p : ℕ} [hp : fact p.prime]
  (hg : a^p = 1) (hg1 : a ≠ 1) : order_of a = p :=
(hp.out.2 _ (order_of_dvd_of_pow_eq_one hg)).resolve_left (mt order_of_eq_one_iff.1 hg1)

open nat

-- An example on how to determine the order of an element of a finite group.
example : order_of (-1 : units ℤ) = 2 :=
begin
  haveI : fact (prime 2) := ⟨prime_two⟩,
  exact order_of_eq_prime (by { rw pow_two, simp }) (dec_trivial)
end

lemma add_order_of_eq_add_order_of_iff {A : Type*} [add_monoid A] {y : A} :
  add_order_of x = add_order_of y ↔ ∀ n : ℕ, n • x = 0 ↔ n • y = 0 :=
begin
  simp_rw ← add_order_of_dvd_iff_nsmul_eq_zero,
  exact ⟨λ h n, by rw h, λ h, nat.dvd_antisymm ((h _).mpr (dvd_refl _)) ((h _).mp (dvd_refl _))⟩,
end

@[to_additive add_order_of_eq_add_order_of_iff]
lemma order_of_eq_order_of_iff {β : Type*} [monoid β] {b : β} :
  order_of a = order_of b ↔ ∀ n : ℕ, a ^ n = 1 ↔ b ^ n = 1 :=
begin
  simp_rw ← order_of_dvd_iff_pow_eq_one,
  exact ⟨λ h n, by rw h, λ h, nat.dvd_antisymm ((h _).mpr (dvd_refl _)) ((h _).mp (dvd_refl _))⟩,
end

lemma add_order_of_injective {A B : Type*} [add_monoid A] [add_monoid B] (f : A →+ B)
  (hf : function.injective f) (x : A) : add_order_of (f x) = add_order_of x :=
by simp_rw [add_order_of_eq_add_order_of_iff, ←f.map_nsmul, ←f.map_zero, hf.eq_iff, iff_self,
            forall_const]

@[to_additive add_order_of_injective]
lemma order_of_injective {G H : Type*} [monoid G] [monoid H] (f : G →* H)
  (hf : function.injective f) (σ : G) : order_of (f σ) = order_of σ :=
by simp_rw [order_of_eq_order_of_iff, ←f.map_pow, ←f.map_one, hf.eq_iff, iff_self, forall_const]

@[simp, norm_cast, to_additive] lemma order_of_submonoid {G : Type*} [monoid G] {H : submonoid G}
  (σ : H) : order_of (σ : G) = order_of σ :=
order_of_injective H.subtype subtype.coe_injective σ

@[simp, norm_cast, to_additive] lemma order_of_subgroup {G : Type*} [group G] {H : subgroup G}
  (σ : H) : order_of (σ : G) = order_of σ :=
order_of_injective H.subtype subtype.coe_injective σ

lemma add_order_of_eq_prime_pow {p k : ℕ} (hprime : prime p)
  (hnot : ¬ (p ^ k) • x = 0) (hfin : (p ^ (k + 1)) • x = 0) : add_order_of x = p ^ (k + 1) :=
begin
  apply nat.eq_prime_pow_of_dvd_least_prime_pow hprime;
  { rwa add_order_of_dvd_iff_nsmul_eq_zero }
end

@[to_additive add_order_of_eq_prime_pow]
lemma order_of_eq_prime_pow {p k : ℕ} (hprime : prime p)
  (hnot : ¬ a ^ p ^ k = 1) (hfin : a ^ p ^ (k + 1) = 1) : order_of a = p ^ (k + 1) :=
begin
  apply nat.eq_prime_pow_of_dvd_least_prime_pow hprime;
  { rwa order_of_dvd_iff_pow_eq_one }
end

variables (a) {n : ℕ}

lemma order_of_pow' (h : n ≠ 0) :
  order_of (a ^ n) = order_of a / gcd (order_of a) n :=
begin
  apply dvd_antisymm,
  { apply order_of_dvd_of_pow_eq_one,
    rw [← pow_mul, ← nat.mul_div_assoc _ (gcd_dvd_left _ _), mul_comm,
        nat.mul_div_assoc _ (gcd_dvd_right _ _), pow_mul, pow_order_of_eq_one, one_pow] },
  { have gcd_pos : 0 < gcd (order_of a) n := gcd_pos_of_pos_right _ (nat.pos_of_ne_zero h),
    apply coprime.dvd_of_dvd_mul_right (coprime_div_gcd_div_gcd gcd_pos),
    apply dvd_of_mul_dvd_mul_right gcd_pos,
    rw [nat.div_mul_cancel (gcd_dvd_left _ _), mul_assoc, nat.div_mul_cancel (gcd_dvd_right _ _),
        mul_comm],
    apply order_of_dvd_of_pow_eq_one,
    rw [pow_mul, pow_order_of_eq_one] }
end

variables (x)

lemma add_order_of_nsmul' (h : n ≠ 0) :
  add_order_of (n • x) = add_order_of x / gcd (add_order_of x) n :=
by simpa [← order_of_of_add_eq_add_order_of, of_add_nsmul] using order_of_pow' _ h

attribute [to_additive add_order_of_nsmul'] order_of_pow'

variable (n)

lemma order_of_pow'' (h : ∃ n, 0 < n ∧ a ^ n = 1) :
  order_of (a ^ n) = order_of a / gcd (order_of a) n :=
begin
  apply dvd_antisymm,
  { apply order_of_dvd_of_pow_eq_one,
    rw [← pow_mul, ← nat.mul_div_assoc _ (gcd_dvd_left _ _), mul_comm,
        nat.mul_div_assoc _ (gcd_dvd_right _ _), pow_mul, pow_order_of_eq_one, one_pow] },
  { have gcd_pos : 0 < gcd (order_of a) n := gcd_pos_of_pos_left n (order_of_pos' h),
    apply coprime.dvd_of_dvd_mul_right (coprime_div_gcd_div_gcd gcd_pos),
    apply dvd_of_mul_dvd_mul_right gcd_pos,
    rw [nat.div_mul_cancel (gcd_dvd_left _ _), mul_assoc,
            nat.div_mul_cancel (gcd_dvd_right _ _), mul_comm],
    apply order_of_dvd_of_pow_eq_one,
    rw [pow_mul, pow_order_of_eq_one] }
end

lemma add_order_of_nsmul'' (h : ∃n, 0 < n ∧ n • x = 0) :
  add_order_of (n • x) = add_order_of x / gcd (add_order_of x) n :=
begin
  repeat { rw ← order_of_of_add_eq_add_order_of },
  rwa [of_add_nsmul, order_of_pow''],
end

attribute [to_additive add_order_of_nsmul''] order_of_pow''

end monoid

section cancel_monoid
variables {α} [left_cancel_monoid α] (a)
variables {H : Type u} [add_left_cancel_monoid H] (x : H)

lemma pow_injective_aux {n m : ℕ} (h : n ≤ m)
  (hm : m < order_of a) (eq : a ^ n = a ^ m) : n = m :=
by_contradiction $ assume ne : n ≠ m,
  have h₁ : m - n > 0, from nat.pos_of_ne_zero (by simp [nat.sub_eq_iff_eq_add h, ne.symm]),
  have h₂ : m = n + (m - n) := (nat.add_sub_of_le h).symm,
  have h₃ : a ^ (m - n) = 1,
    by { rw [h₂, pow_add] at eq, apply mul_left_cancel, convert eq.symm, exact mul_one (a ^ n) },
  have le : order_of a ≤ m - n, from order_of_le_of_pow_eq_one h₁ h₃,
  have lt : m - n < order_of a,
    from (nat.sub_lt_left_iff_lt_add h).mpr $ nat.lt_add_left _ _ _ hm,
  lt_irrefl _ (lt_of_le_of_lt le lt)

-- TODO: This lemma was originally private, but this doesn't seem to work with `to_additive`,
-- therefore the private got removed.
lemma nsmul_injective_aux {n m : ℕ} (h : n ≤ m)
  (hm : m < add_order_of x) (eq : n • x = m • x) : n = m :=
begin
  apply_fun multiplicative.of_add at eq,
  rw [of_add_nsmul, of_add_nsmul] at eq,
  rw ← order_of_of_add_eq_add_order_of at hm,
  exact pow_injective_aux (multiplicative.of_add x) h hm eq,
end

attribute [to_additive nsmul_injective_aux] pow_injective_aux

lemma nsmul_injective_of_lt_add_order_of {n m : ℕ}
  (hn : n < add_order_of x) (hm : m < add_order_of x) (eq : n • x = m • x) : n = m :=
(le_total n m).elim
  (assume h, nsmul_injective_aux x h hm eq)
  (assume h, (nsmul_injective_aux x h hn eq.symm).symm)

@[to_additive nsmul_injective_of_lt_add_order_of]
lemma pow_injective_of_lt_order_of {n m : ℕ}
  (hn : n < order_of a) (hm : m < order_of a) (eq : a ^ n = a ^ m) : n = m :=
(le_total n m).elim
  (assume h, pow_injective_aux a h hm eq)
  (assume h, (pow_injective_aux a h hn eq.symm).symm)

end cancel_monoid

section group
variables {α} [group α] {a}
variables {H : Type u} [add_group H] {x : H}


lemma gpow_eq_mod_order_of {i : ℤ} : a ^ i = a ^ (i % order_of a) :=
calc a ^ i = a ^ (i % order_of a + order_of a * (i / order_of a)) :
    by rw [int.mod_add_div]
       ... = a ^ (i % order_of a) :
    by simp [gpow_add, gpow_mul, pow_order_of_eq_one]

lemma gsmul_eq_mod_add_order_of {i : ℤ} : i •ℤ x = (i % add_order_of x) •ℤ x :=
begin
  apply multiplicative.of_add.injective,
  simp [of_add_gsmul, gpow_eq_mod_order_of],
end

attribute [to_additive gsmul_eq_mod_add_order_of] gpow_eq_mod_order_of

end group

section finite_monoid
variables {α} [fintype α] [monoid α]
variables {H : Type u} [fintype H] [add_monoid H]

lemma sum_card_add_order_of_eq_card_nsmul_eq_zero [decidable_eq H] {n : ℕ} (hn : 0 < n) :
  ∑ m in (finset.range n.succ).filter (∣ n), (finset.univ.filter (λ x : H, add_order_of x = m)).card
  = (finset.univ.filter (λ x : H, n • x = 0)).card :=
calc ∑ m in (finset.range n.succ).filter (∣ n),
        (finset.univ.filter (λ x : H, add_order_of x = m)).card
    = _ : (finset.card_bUnion (by { intros, apply finset.disjoint_filter.2, cc })).symm
... = _ : congr_arg finset.card (finset.ext (begin
  assume x,
  suffices : add_order_of x ≤ n ∧ add_order_of x ∣ n ↔ n • x = 0,
  { simpa [nat.lt_succ_iff], },
  exact ⟨λ h, let ⟨m, hm⟩ := h.2 in
                by rw [hm, mul_comm, mul_nsmul, add_order_of_nsmul_eq_zero, nsmul_zero],
    λ h, ⟨add_order_of_le_of_nsmul_eq_zero hn h, add_order_of_dvd_of_nsmul_eq_zero h⟩⟩
end))

@[to_additive sum_card_add_order_of_eq_card_nsmul_eq_zero]
lemma sum_card_order_of_eq_card_pow_eq_one [decidable_eq α] {n : ℕ} (hn : 0 < n) :
  ∑ m in (finset.range n.succ).filter (∣ n), (finset.univ.filter (λ a : α, order_of a = m)).card
  = (finset.univ.filter (λ a : α, a ^ n = 1)).card :=
calc ∑ m in (finset.range n.succ).filter (∣ n), (finset.univ.filter (λ a : α, order_of a = m)).card
    = _ : (finset.card_bUnion (by { intros, apply finset.disjoint_filter.2, cc })).symm
... = _ : congr_arg finset.card (finset.ext (begin
  assume a,
  suffices : order_of a ≤ n ∧ order_of a ∣ n ↔ a ^ n = 1,
  { simpa [nat.lt_succ_iff], },
  exact ⟨λ h, let ⟨m, hm⟩ := h.2 in by rw [hm, pow_mul, pow_order_of_eq_one, one_pow],
    λ h, ⟨order_of_le_of_pow_eq_one hn h, order_of_dvd_of_pow_eq_one h⟩⟩
end))

end finite_monoid

section finite_cancel_monoid
/-- TODO: Of course everything also works for right_cancel_monoids. -/
variables {α} [fintype α] [left_cancel_monoid α]
variables {H : Type u} [fintype H] [add_left_cancel_monoid H]

/-- TODO: Use this to show that a finite left cancellative monoid is a group.-/
lemma exists_pow_eq_one (a : α) : ∃i, 0 < i ∧ a ^ i = 1 :=
begin
  have h : ¬ injective (λi:ℕ, a^i) := not_injective_infinite_fintype _,
  have h' : ∃(i j : ℕ), a ^ i = a ^ j ∧ i ≠ j,
  { rw injective at h,
    simp only [not_forall, exists_prop] at h,
    exact h },
  rcases h' with ⟨i, j, a_eq, ne⟩,
  wlog h'' : j ≤ i,
  have h''' : a ^ (i - j) = 1,
  { rw [(nat.add_sub_of_le h'').symm, pow_add, ← mul_one (a ^ j), mul_assoc] at a_eq,
    convert mul_left_cancel a_eq,
    rw one_mul },
  use (i - j),
  split,
  { apply lt_of_le_of_ne (zero_le (i - j)),
    by_contradiction,
    rw not_not at h,
    apply ne,
    rw [(nat.add_sub_of_le h'').symm, ← h, add_zero] },
  { exact h''' },
end

lemma exists_nsmul_eq_zero (x : H) : ∃ i, 0 < i ∧ i • x = 0 :=
begin
  rcases exists_pow_eq_one (multiplicative.of_add x) with ⟨i, hi1, hi2⟩,
  refine ⟨i, hi1, multiplicative.of_add.injective _⟩,
  rw [of_add_nsmul, hi2, of_add_zero],
end

attribute [to_additive exists_nsmul_eq_zero] exists_pow_eq_one

lemma add_order_of_le_card_univ {x : H} : add_order_of x ≤ fintype.card H :=
finset.le_card_of_inj_on_range (• x)
  (assume n _, finset.mem_univ _)
  (assume i hi j hj, nsmul_injective_of_lt_add_order_of x hi hj)

@[to_additive add_order_of_le_card_univ]
lemma order_of_le_card_univ {a : α} : order_of a ≤ fintype.card α :=
finset.le_card_of_inj_on_range ((^) a)
  (assume n _, finset.mem_univ _)
  (assume i hi j hj, pow_injective_of_lt_order_of a hi hj)

/-- This is the same as `order_of_pos' but with one fewer explicit assumption since this is
  automatic in case of a finite cancellative monoid.-/
lemma order_of_pos (a : α) : 0 < order_of a := order_of_pos' (exists_pow_eq_one a)

/-- This is the same as `add_order_of_pos' but with one fewer explicit assumption since this is
  automatic in case of a finite cancellative additive monoid.-/
lemma add_order_of_pos (x : H) : 0 < add_order_of x :=
begin
  rw ← order_of_of_add_eq_add_order_of,
  exact order_of_pos _,
end

attribute [to_additive add_order_of_pos] order_of_pos

variables {n : ℕ}

open nat

lemma exists_pow_eq_self_of_coprime {α : Type*} [monoid α] {a : α} (h : coprime n (order_of a)) :
  ∃ m : ℕ, (a ^ n) ^ m = a :=
begin
  by_cases h0 : order_of a = 0,
  { rw [h0, coprime_zero_right] at h,
    exact ⟨1, by rw [h, pow_one, pow_one]⟩ },
  by_cases h1 : order_of a = 1,
  { rw order_of_eq_one_iff at h1,
    exact ⟨37, by rw [h1, one_pow, one_pow]⟩ },
  obtain ⟨m, hm⟩ :=
    exists_mul_mod_eq_one_of_coprime h (one_lt_iff_ne_zero_and_ne_one.mpr ⟨h0, h1⟩),
  exact ⟨m, by rw [←pow_mul, pow_eq_mod_order_of, hm, pow_one]⟩,
end

lemma exists_nsmul_eq_self_of_coprime {H : Type*} [add_monoid H] (x : H)
  (h : coprime n (add_order_of x)) : ∃ m : ℕ, m • (n • x) = x :=
begin
  have h' : coprime n (order_of (multiplicative.of_add x)),
  { simp_rw order_of_of_add_eq_add_order_of,
    exact h },
  cases exists_pow_eq_self_of_coprime h' with m hpow,
  use m,
  apply multiplicative.of_add.injective,
  simpa [of_add_nsmul],
end

attribute [to_additive exists_nsmul_eq_self_of_coprime] exists_pow_eq_self_of_coprime

/-- This is the same as `order_of_pow'` and `order_of_pow''` but with one assumption less which is
automatic in the case of a finite cancellative monoid.-/
lemma order_of_pow (a : α) :
  order_of (a ^ n) = order_of a / gcd (order_of a) n := order_of_pow'' _ _ (exists_pow_eq_one _)

/-- This is the same as `add_order_of_nsmul'` and `add_order_of_nsmul` but with one assumption less
which is automatic in the case of a finite cancellative additive monoid. -/
lemma add_order_of_nsmul (x : H) :
  add_order_of (n • x) = add_order_of x / gcd (add_order_of x) n :=
begin
  rw [← order_of_of_add_eq_add_order_of, of_add_nsmul],
  exact order_of_pow _,
end

attribute [to_additive add_order_of_nsmul] order_of_pow

lemma mem_multiples_iff_mem_range_add_order_of [decidable_eq H] {x x' : H} :
  x' ∈ add_submonoid.multiples x ↔
  x' ∈ (finset.range (add_order_of x)).image ((• x) : ℕ → H)  :=
finset.mem_range_iff_mem_finset_range_of_mod_eq' (add_order_of_pos x)
  (assume i, nsmul_eq_mod_add_order_of.symm)

@[to_additive mem_multiples_iff_mem_range_add_order_of]
lemma mem_powers_iff_mem_range_order_of [decidable_eq α] {a a' : α} :
  a' ∈ submonoid.powers a ↔ a' ∈ (finset.range (order_of a)).image ((^) a : ℕ → α) :=
finset.mem_range_iff_mem_finset_range_of_mod_eq' (order_of_pos a)
  (assume i, pow_eq_mod_order_of.symm)

noncomputable instance decidable_multiples [decidable_eq H] {x : H} :
  decidable_pred (add_submonoid.multiples x : set H) :=
begin
  assume x',
  apply decidable_of_iff' (x' ∈ (finset.range (add_order_of x)).image (• x)),
  exact mem_multiples_iff_mem_range_add_order_of,
end

@[to_additive decidable_multiples]
noncomputable instance decidable_powers [decidable_eq α] :
  decidable_pred (submonoid.powers a : set α) :=
begin
  assume a',
  apply decidable_of_iff'
    (a' ∈ (finset.range (order_of a)).image ((^) a)),
  exact mem_powers_iff_mem_range_order_of
end

/-- The equivalence between `fin (order_of a)` and `submonoid.powers a`, sending `i` to `a ^ i`. -/
noncomputable def fin_equiv_powers (a : α) :
  fin (order_of a) ≃ (submonoid.powers a : set α) :=
equiv.of_bijective (λ n, ⟨a ^ ↑n, ⟨n, rfl⟩⟩) ⟨λ ⟨i, hi⟩ ⟨j, hj⟩ ij,
  subtype.mk_eq_mk.2 (pow_injective_of_lt_order_of a hi hj (subtype.mk_eq_mk.1 ij)),
  λ ⟨_, i, rfl⟩, ⟨⟨i % order_of a, mod_lt i (order_of_pos a)⟩, subtype.eq pow_eq_mod_order_of.symm⟩⟩

/-- The equivalence between `fin (add_order_of a)` and `add_submonoid.multiples a`,
<<<<<<< HEAD
  sending `i` to `i •ℕ a`."-/
=======
  sending `i` to `i • a`."-/
>>>>>>> 5ac093c9
noncomputable def fin_equiv_multiples (a : H) :
  fin (add_order_of a) ≃ (add_submonoid.multiples a : set H) :=
fin_equiv_powers (multiplicative.of_add a)

attribute [to_additive fin_equiv_multiples] fin_equiv_powers

@[simp] lemma fin_equiv_powers_apply {a : α} {n : fin (order_of a)} :
  fin_equiv_powers a n = ⟨a ^ ↑n, n, rfl⟩ := rfl

@[simp] lemma fin_equiv_multiples_apply {a : H} {n : fin (add_order_of a)} :
<<<<<<< HEAD
  fin_equiv_multiples a n = ⟨↑n •ℕ a, n, rfl⟩ := rfl
=======
  fin_equiv_multiples a n = ⟨nsmul ↑n a, n, rfl⟩ := rfl
>>>>>>> 5ac093c9

attribute [to_additive fin_equiv_multiples_apply] fin_equiv_powers_apply

@[simp] lemma fin_equiv_powers_symm_apply (a : α) (n : ℕ)
  {hn : ∃ (m : ℕ), a ^ m = a ^ n} :
  ((fin_equiv_powers a).symm ⟨a ^ n, hn⟩) = ⟨n % order_of a, nat.mod_lt _ (order_of_pos a)⟩ :=
by rw [equiv.symm_apply_eq, fin_equiv_powers_apply, subtype.mk_eq_mk,
  pow_eq_mod_order_of, fin.coe_mk]

@[simp] lemma fin_equiv_multiples_symm_apply (a : H) (n : ℕ)
<<<<<<< HEAD
  {hn : ∃ (m : ℕ), m •ℕ a = n •ℕ a} :
  ((fin_equiv_multiples a).symm ⟨n •ℕ a, hn⟩) =
=======
  {hn : ∃ (m : ℕ), m • a = n • a} :
  ((fin_equiv_multiples a).symm ⟨n • a, hn⟩) =
>>>>>>> 5ac093c9
    ⟨n % add_order_of a, nat.mod_lt _ (add_order_of_pos a)⟩ :=
fin_equiv_powers_symm_apply (multiplicative.of_add a) n

attribute [to_additive fin_equiv_multiples_symm_apply] fin_equiv_powers_symm_apply

/-- The equivalence between `submonoid.powers` of two elements `a, b` of the same order, mapping
  `a ^ i` to `b ^ i`. -/
noncomputable def powers_equiv_powers {a b : α} (h : order_of a = order_of b) :
  (submonoid.powers a : set α) ≃ (submonoid.powers b : set α) :=
(fin_equiv_powers a).symm.trans ((fin.cast h).to_equiv.trans (fin_equiv_powers b))

/-- The equivalence between `submonoid.multiples` of two elements `a, b` of the same additive order,
<<<<<<< HEAD
  mapping `i •ℕ a` to `i •ℕ b`. -/
=======
  mapping `i • a` to `i • b`. -/
>>>>>>> 5ac093c9
noncomputable def multiples_equiv_multiples {a b : H} (h : add_order_of a = add_order_of b) :
  (add_submonoid.multiples a : set H) ≃ (add_submonoid.multiples b : set H) :=
(fin_equiv_multiples a).symm.trans ((fin.cast h).to_equiv.trans (fin_equiv_multiples b))

attribute [to_additive multiples_equiv_multiples] powers_equiv_powers

@[simp]
lemma powers_equiv_powers_apply {a b : α} (h : order_of a = order_of b)
  (n : ℕ) : powers_equiv_powers h ⟨a ^ n, n, rfl⟩ = ⟨b ^ n, n, rfl⟩ :=
begin
  rw [powers_equiv_powers, equiv.trans_apply, equiv.trans_apply,
    fin_equiv_powers_symm_apply, ← equiv.eq_symm_apply, fin_equiv_powers_symm_apply],
  simp [h]
end

@[simp]
lemma multiples_equiv_multiples_apply {a b : H} (h : add_order_of a = add_order_of b)
<<<<<<< HEAD
  (n : ℕ) : multiples_equiv_multiples h ⟨n •ℕ a, n, rfl⟩ = ⟨n •ℕ b, n, rfl⟩ :=
=======
  (n : ℕ) : multiples_equiv_multiples h ⟨n • a, n, rfl⟩ = ⟨n • b, n, rfl⟩ :=
>>>>>>> 5ac093c9
@powers_equiv_powers_apply _ _ _ (multiplicative.of_add a) (multiplicative.of_add b) h n

attribute [to_additive multiples_equiv_multiples_apply] powers_equiv_powers_apply

lemma order_eq_card_powers [decidable_eq α] {a : α} :
  order_of a = fintype.card (submonoid.powers a : set α) :=
(fintype.card_fin (order_of a)).symm.trans (fintype.card_eq.2 ⟨fin_equiv_powers a⟩)

lemma add_order_of_eq_card_multiples [decidable_eq H] {x : H} :
  add_order_of x = fintype.card (add_submonoid.multiples x : set H) :=
(fintype.card_fin (add_order_of x)).symm.trans (fintype.card_eq.2 ⟨fin_equiv_multiples x⟩)

attribute [to_additive add_order_of_eq_card_multiples] order_eq_card_powers

end finite_cancel_monoid

section finite_group
variables {α} [fintype α] [group α]
variables {H : Type u} [fintype H] [add_group H]

lemma exists_gpow_eq_one (a : α) : ∃ i ≠ 0, a ^ (i : ℤ) = 1 :=
begin
  rcases exists_pow_eq_one a with ⟨w, hw1, hw2⟩,
  use w,
  split,
  { exact_mod_cast ne_of_gt hw1 },
  { exact_mod_cast hw2 }
end

lemma exists_gsmul_eq_zero (x : H) : ∃ i ≠ 0, i •ℤ x = 0 :=
begin
  rcases exists_gpow_eq_one (multiplicative.of_add x) with ⟨i, hi1, hi2⟩,
  refine ⟨i, hi1, multiplicative.of_add.injective _⟩,
  { rw [of_add_gsmul, hi2, of_add_zero] }
end

attribute [to_additive exists_gsmul_eq_zero] exists_gpow_eq_one

lemma mem_multiples_iff_mem_gmultiples {x y : H} :
  y ∈ add_submonoid.multiples x ↔ y ∈ add_subgroup.gmultiples x :=
⟨λ ⟨n, hn⟩, ⟨n, by simp * at *⟩, λ ⟨i, hi⟩, ⟨(i % add_order_of x).nat_abs,
  by { simp only [nsmul_eq_smul] at hi ⊢,
       rwa  [← gsmul_coe_nat,
       int.nat_abs_of_nonneg (int.mod_nonneg _ (int.coe_nat_ne_zero_iff_pos.2
          (add_order_of_pos x))), ← gsmul_eq_mod_add_order_of] } ⟩⟩

open subgroup

@[to_additive mem_multiples_iff_mem_gmultiples]
lemma mem_powers_iff_mem_gpowers {a x : α} : x ∈ submonoid.powers a ↔ x ∈ gpowers a :=
⟨λ ⟨n, hn⟩, ⟨n, by simp * at *⟩,
λ ⟨i, hi⟩, ⟨(i % order_of a).nat_abs,
  by rwa [← gpow_coe_nat, int.nat_abs_of_nonneg (int.mod_nonneg _
    (int.coe_nat_ne_zero_iff_pos.2 (order_of_pos a))),
    ← gpow_eq_mod_order_of]⟩⟩

lemma multiples_eq_gmultiples (x : H) :
  (add_submonoid.multiples x : set H) = add_subgroup.gmultiples x :=
set.ext $ λ y, mem_multiples_iff_mem_gmultiples

@[to_additive multiples_eq_gmultiples]
lemma powers_eq_gpowers (a : α) : (submonoid.powers a : set α) = gpowers a :=
set.ext $ λ x, mem_powers_iff_mem_gpowers

lemma mem_gmultiples_iff_mem_range_add_order_of [decidable_eq H] {x x' : H} :
  x' ∈ add_subgroup.gmultiples x ↔ x' ∈ (finset.range (add_order_of x)).image (• x) :=
by rw [← mem_multiples_iff_mem_gmultiples, mem_multiples_iff_mem_range_add_order_of]

@[to_additive mem_gmultiples_iff_mem_range_add_order_of]
lemma mem_gpowers_iff_mem_range_order_of [decidable_eq α] {a a' : α} :
  a' ∈ subgroup.gpowers a ↔ a' ∈ (finset.range (order_of a)).image ((^) a : ℕ → α) :=
by rw [← mem_powers_iff_mem_gpowers, mem_powers_iff_mem_range_order_of]

noncomputable instance decidable_gmultiples [decidable_eq H] {x : H}:
  decidable_pred (add_subgroup.gmultiples x : set H) :=
begin
  rw ← multiples_eq_gmultiples,
  exact decidable_multiples,
end

@[to_additive decidable_gmultiples]
noncomputable instance decidable_gpowers [decidable_eq α] :
  decidable_pred (subgroup.gpowers a : set α) :=
begin
  rw ← powers_eq_gpowers,
  exact decidable_powers,
end

/-- The equivalence between `fin (order_of a)` and `subgroup.gpowers a`, sending `i` to `a ^ i`. -/
noncomputable def fin_equiv_gpowers (a : α) :
  fin (order_of a) ≃ (subgroup.gpowers a : set α) :=
(fin_equiv_powers a).trans (equiv.set.of_eq (powers_eq_gpowers a))

/-- The equivalence between `fin (order_of a)` and `subgroup.gmultiples a`,
<<<<<<< HEAD
  sending `i` to `i •ℕ a`. -/
=======
  sending `i` to `i • a`. -/
>>>>>>> 5ac093c9
noncomputable def fin_equiv_gmultiples (a : H) :
  fin (add_order_of a) ≃ (add_subgroup.gmultiples a : set H) :=
fin_equiv_gpowers (multiplicative.of_add a)

attribute [to_additive fin_equiv_gmultiples] fin_equiv_gpowers

@[simp] lemma fin_equiv_gpowers_apply {a : α} {n : fin (order_of a)} :
  fin_equiv_gpowers a n = ⟨a ^ ↑n, n, rfl⟩ := rfl

@[simp] lemma fin_equiv_gmultiples_apply {a : H} {n : fin (add_order_of a)} :
<<<<<<< HEAD
  fin_equiv_gmultiples a n = ⟨n •ℕ a, n, rfl⟩ := rfl
=======
  fin_equiv_gmultiples a n = ⟨nsmul n a, n, rfl⟩ := rfl
>>>>>>> 5ac093c9

attribute [to_additive fin_equiv_gmultiples_apply] fin_equiv_gpowers_apply

@[simp] lemma fin_equiv_gpowers_symm_apply (a : α) (n : ℕ)
  {hn : ∃ (m : ℤ), a ^ m = a ^ n} :
  ((fin_equiv_gpowers a).symm ⟨a ^ n, hn⟩) = ⟨n % order_of a, nat.mod_lt _ (order_of_pos a)⟩ :=
by { rw [fin_equiv_gpowers, equiv.symm_trans_apply, equiv.set.of_eq_symm_apply],
  exact fin_equiv_powers_symm_apply a n }

@[simp] lemma fin_equiv_gmultiples_symm_apply (a : H) (n : ℕ)
  {hn : ∃ (m : ℤ), m •ℤ a = n •ℤ a} :
<<<<<<< HEAD
  ((fin_equiv_gmultiples a).symm ⟨n •ℕ a, hn⟩) =
=======
  ((fin_equiv_gmultiples a).symm ⟨n • a, hn⟩) =
>>>>>>> 5ac093c9
    ⟨n % add_order_of a, nat.mod_lt _ (add_order_of_pos a)⟩ :=
fin_equiv_gpowers_symm_apply (multiplicative.of_add a) n

attribute [to_additive fin_equiv_gmultiples_symm_apply] fin_equiv_gpowers_symm_apply

/-- The equivalence between `subgroup.gpowers` of two elements `a, b` of the same order, mapping
  `a ^ i` to `b ^ i`. -/
noncomputable def gpowers_equiv_gpowers {a b : α} (h : order_of a = order_of b) :
  (subgroup.gpowers a : set α) ≃ (subgroup.gpowers b : set α) :=
(fin_equiv_gpowers a).symm.trans ((fin.cast h).to_equiv.trans (fin_equiv_gpowers b))

/-- The equivalence between `subgroup.gmultiples` of two elements `a, b` of the same additive order,
<<<<<<< HEAD
  mapping `i •ℕ a` to `i •ℕ b`. -/
=======
  mapping `i • a` to `i • b`. -/
>>>>>>> 5ac093c9
noncomputable def gmultiples_equiv_gmultiples {a b : H} (h : add_order_of a = add_order_of b) :
  (add_subgroup.gmultiples a : set H) ≃ (add_subgroup.gmultiples b : set H) :=
(fin_equiv_gmultiples a).symm.trans ((fin.cast h).to_equiv.trans (fin_equiv_gmultiples b))

attribute [to_additive gmultiples_equiv_gmultiples] gpowers_equiv_gpowers

@[simp]
lemma gpowers_equiv_gpowers_apply {a b : α} (h : order_of a = order_of b)
  (n : ℕ) : gpowers_equiv_gpowers h ⟨a ^ n, n, rfl⟩ = ⟨b ^ n, n, rfl⟩ :=
begin
  rw [gpowers_equiv_gpowers, equiv.trans_apply, equiv.trans_apply,
    fin_equiv_gpowers_symm_apply, ← equiv.eq_symm_apply, fin_equiv_gpowers_symm_apply],
  simp [h]
end

@[simp]
lemma gmultiples_equiv_gmultiples_apply {a b : H} (h : add_order_of a = add_order_of b)
<<<<<<< HEAD
  (n : ℕ) : gmultiples_equiv_gmultiples h ⟨n •ℕ a, n, rfl⟩ = ⟨n •ℕ b, n, rfl⟩ :=
=======
  (n : ℕ) : gmultiples_equiv_gmultiples h ⟨n • a, n, rfl⟩ = ⟨n • b, n, rfl⟩ :=
>>>>>>> 5ac093c9
@gpowers_equiv_gpowers_apply _ _ _ (multiplicative.of_add a) (multiplicative.of_add b) h n

attribute [to_additive gmultiples_equiv_gmultiples_apply] gpowers_equiv_gpowers_apply

lemma order_eq_card_gpowers [decidable_eq α] {a : α} :
  order_of a = fintype.card (subgroup.gpowers a : set α) :=
(fintype.card_fin (order_of a)).symm.trans (fintype.card_eq.2 ⟨fin_equiv_gpowers a⟩)

lemma add_order_eq_card_gmultiples [decidable_eq H] {x : H} :
  add_order_of x = fintype.card (add_subgroup.gmultiples x : set H) :=
(fintype.card_fin (add_order_of x)).symm.trans (fintype.card_eq.2 ⟨fin_equiv_gmultiples x⟩)

attribute [to_additive add_order_eq_card_gmultiples] order_eq_card_gpowers

open quotient_group subgroup

/- TODO: use cardinal theory, introduce `card : set α → ℕ`, or setup decidability for cosets -/
lemma order_of_dvd_card_univ : order_of a ∣ fintype.card α :=
begin
  classical,
  have ft_prod : fintype (quotient (gpowers a) × (gpowers a)),
    from fintype.of_equiv α group_equiv_quotient_times_subgroup,
  have ft_s : fintype (gpowers a),
    from @fintype.fintype_prod_right _ _ _ ft_prod _,
  have ft_cosets : fintype (quotient (gpowers a)),
    from @fintype.fintype_prod_left _ _ _ ft_prod ⟨⟨1, (gpowers a).one_mem⟩⟩,
  have eq₁ : fintype.card α = @fintype.card _ ft_cosets * @fintype.card _ ft_s,
    from calc fintype.card α = @fintype.card _ ft_prod :
        @fintype.card_congr _ _ _ ft_prod group_equiv_quotient_times_subgroup
      ... = @fintype.card _ (@prod.fintype _ _ ft_cosets ft_s) :
        congr_arg (@fintype.card _) $ subsingleton.elim _ _
      ... = @fintype.card _ ft_cosets * @fintype.card _ ft_s :
        @fintype.card_prod _ _ ft_cosets ft_s,
  have eq₂ : order_of a = @fintype.card _ ft_s,
    from calc order_of a = _ : order_eq_card_gpowers
      ... = _ : congr_arg (@fintype.card _) $ subsingleton.elim _ _,
  exact dvd.intro (@fintype.card (quotient (subgroup.gpowers a)) ft_cosets)
          (by rw [eq₁, eq₂, mul_comm])
end

lemma add_order_of_dvd_card_univ {x : H} : add_order_of x ∣ fintype.card H :=
begin
  rw ← order_of_of_add_eq_add_order_of,
  exact order_of_dvd_card_univ,
end

attribute [to_additive add_order_of_dvd_card_univ] order_of_dvd_card_univ

@[simp] lemma pow_card_eq_one {a : α} : a ^ fintype.card α = 1 :=
let ⟨m, hm⟩ := @order_of_dvd_card_univ _ a _ _ in
by simp [hm, pow_mul, pow_order_of_eq_one]

@[simp] lemma card_nsmul_eq_zero {x : H} : fintype.card H • x = 0 :=
begin
  apply multiplicative.of_add.injective,
  rw [of_add_nsmul, of_add_zero],
  exact pow_card_eq_one,
end

attribute [to_additive card_nsmul_eq_zero] pow_card_eq_one

variable (a)

lemma image_range_add_order_of [decidable_eq H] {x : H} :
  finset.image (λ i, i • x) (finset.range (add_order_of x)) =
  (add_subgroup.gmultiples x : set H).to_finset :=
by {ext x, rw [set.mem_to_finset, set_like.mem_coe, mem_gmultiples_iff_mem_range_add_order_of] }

/-- TODO: Generalise to `submonoid.powers`.-/
@[to_additive image_range_add_order_of]
lemma image_range_order_of [decidable_eq α] :
  finset.image (λ i, a ^ i) (finset.range (order_of a)) = (gpowers a : set α).to_finset :=
by { ext x, rw [set.mem_to_finset, set_like.mem_coe, mem_gpowers_iff_mem_range_order_of] }

open nat

lemma gcd_nsmul_card_eq_zero_iff {x : H} {n : ℕ} :
  n • x = 0 ↔ (gcd n (fintype.card H)) • x = 0 :=
⟨λ h, gcd_nsmul_eq_zero _ h $ card_nsmul_eq_zero,
  λ h, let ⟨m, hm⟩ := gcd_dvd_left n (fintype.card H) in
    by rw [hm, mul_comm, mul_nsmul, h, nsmul_zero]⟩

/-- TODO: Generalise to `finite_cancel_monoid`. -/
@[to_additive gcd_nsmul_card_eq_zero_iff]
lemma pow_gcd_card_eq_one_iff {n : ℕ} :
  a ^ n = 1 ↔ a ^ (gcd n (fintype.card α)) = 1 :=
⟨λ h, pow_gcd_eq_one _ h $ pow_card_eq_one,
  λ h, let ⟨m, hm⟩ := gcd_dvd_left n (fintype.card α) in
    by rw [hm, pow_mul, h, one_pow]⟩

end finite_group

end order_of<|MERGE_RESOLUTION|>--- conflicted
+++ resolved
@@ -583,11 +583,7 @@
   λ ⟨_, i, rfl⟩, ⟨⟨i % order_of a, mod_lt i (order_of_pos a)⟩, subtype.eq pow_eq_mod_order_of.symm⟩⟩
 
 /-- The equivalence between `fin (add_order_of a)` and `add_submonoid.multiples a`,
-<<<<<<< HEAD
-  sending `i` to `i •ℕ a`."-/
-=======
   sending `i` to `i • a`."-/
->>>>>>> 5ac093c9
 noncomputable def fin_equiv_multiples (a : H) :
   fin (add_order_of a) ≃ (add_submonoid.multiples a : set H) :=
 fin_equiv_powers (multiplicative.of_add a)
@@ -598,11 +594,7 @@
   fin_equiv_powers a n = ⟨a ^ ↑n, n, rfl⟩ := rfl
 
 @[simp] lemma fin_equiv_multiples_apply {a : H} {n : fin (add_order_of a)} :
-<<<<<<< HEAD
-  fin_equiv_multiples a n = ⟨↑n •ℕ a, n, rfl⟩ := rfl
-=======
   fin_equiv_multiples a n = ⟨nsmul ↑n a, n, rfl⟩ := rfl
->>>>>>> 5ac093c9
 
 attribute [to_additive fin_equiv_multiples_apply] fin_equiv_powers_apply
 
@@ -613,13 +605,8 @@
   pow_eq_mod_order_of, fin.coe_mk]
 
 @[simp] lemma fin_equiv_multiples_symm_apply (a : H) (n : ℕ)
-<<<<<<< HEAD
-  {hn : ∃ (m : ℕ), m •ℕ a = n •ℕ a} :
-  ((fin_equiv_multiples a).symm ⟨n •ℕ a, hn⟩) =
-=======
   {hn : ∃ (m : ℕ), m • a = n • a} :
   ((fin_equiv_multiples a).symm ⟨n • a, hn⟩) =
->>>>>>> 5ac093c9
     ⟨n % add_order_of a, nat.mod_lt _ (add_order_of_pos a)⟩ :=
 fin_equiv_powers_symm_apply (multiplicative.of_add a) n
 
@@ -632,11 +619,7 @@
 (fin_equiv_powers a).symm.trans ((fin.cast h).to_equiv.trans (fin_equiv_powers b))
 
 /-- The equivalence between `submonoid.multiples` of two elements `a, b` of the same additive order,
-<<<<<<< HEAD
-  mapping `i •ℕ a` to `i •ℕ b`. -/
-=======
   mapping `i • a` to `i • b`. -/
->>>>>>> 5ac093c9
 noncomputable def multiples_equiv_multiples {a b : H} (h : add_order_of a = add_order_of b) :
   (add_submonoid.multiples a : set H) ≃ (add_submonoid.multiples b : set H) :=
 (fin_equiv_multiples a).symm.trans ((fin.cast h).to_equiv.trans (fin_equiv_multiples b))
@@ -654,11 +637,7 @@
 
 @[simp]
 lemma multiples_equiv_multiples_apply {a b : H} (h : add_order_of a = add_order_of b)
-<<<<<<< HEAD
-  (n : ℕ) : multiples_equiv_multiples h ⟨n •ℕ a, n, rfl⟩ = ⟨n •ℕ b, n, rfl⟩ :=
-=======
   (n : ℕ) : multiples_equiv_multiples h ⟨n • a, n, rfl⟩ = ⟨n • b, n, rfl⟩ :=
->>>>>>> 5ac093c9
 @powers_equiv_powers_apply _ _ _ (multiplicative.of_add a) (multiplicative.of_add b) h n
 
 attribute [to_additive multiples_equiv_multiples_apply] powers_equiv_powers_apply
@@ -753,11 +732,7 @@
 (fin_equiv_powers a).trans (equiv.set.of_eq (powers_eq_gpowers a))
 
 /-- The equivalence between `fin (order_of a)` and `subgroup.gmultiples a`,
-<<<<<<< HEAD
-  sending `i` to `i •ℕ a`. -/
-=======
   sending `i` to `i • a`. -/
->>>>>>> 5ac093c9
 noncomputable def fin_equiv_gmultiples (a : H) :
   fin (add_order_of a) ≃ (add_subgroup.gmultiples a : set H) :=
 fin_equiv_gpowers (multiplicative.of_add a)
@@ -768,11 +743,7 @@
   fin_equiv_gpowers a n = ⟨a ^ ↑n, n, rfl⟩ := rfl
 
 @[simp] lemma fin_equiv_gmultiples_apply {a : H} {n : fin (add_order_of a)} :
-<<<<<<< HEAD
-  fin_equiv_gmultiples a n = ⟨n •ℕ a, n, rfl⟩ := rfl
-=======
   fin_equiv_gmultiples a n = ⟨nsmul n a, n, rfl⟩ := rfl
->>>>>>> 5ac093c9
 
 attribute [to_additive fin_equiv_gmultiples_apply] fin_equiv_gpowers_apply
 
@@ -784,11 +755,7 @@
 
 @[simp] lemma fin_equiv_gmultiples_symm_apply (a : H) (n : ℕ)
   {hn : ∃ (m : ℤ), m •ℤ a = n •ℤ a} :
-<<<<<<< HEAD
-  ((fin_equiv_gmultiples a).symm ⟨n •ℕ a, hn⟩) =
-=======
   ((fin_equiv_gmultiples a).symm ⟨n • a, hn⟩) =
->>>>>>> 5ac093c9
     ⟨n % add_order_of a, nat.mod_lt _ (add_order_of_pos a)⟩ :=
 fin_equiv_gpowers_symm_apply (multiplicative.of_add a) n
 
@@ -801,11 +768,7 @@
 (fin_equiv_gpowers a).symm.trans ((fin.cast h).to_equiv.trans (fin_equiv_gpowers b))
 
 /-- The equivalence between `subgroup.gmultiples` of two elements `a, b` of the same additive order,
-<<<<<<< HEAD
-  mapping `i •ℕ a` to `i •ℕ b`. -/
-=======
   mapping `i • a` to `i • b`. -/
->>>>>>> 5ac093c9
 noncomputable def gmultiples_equiv_gmultiples {a b : H} (h : add_order_of a = add_order_of b) :
   (add_subgroup.gmultiples a : set H) ≃ (add_subgroup.gmultiples b : set H) :=
 (fin_equiv_gmultiples a).symm.trans ((fin.cast h).to_equiv.trans (fin_equiv_gmultiples b))
@@ -823,11 +786,7 @@
 
 @[simp]
 lemma gmultiples_equiv_gmultiples_apply {a b : H} (h : add_order_of a = add_order_of b)
-<<<<<<< HEAD
-  (n : ℕ) : gmultiples_equiv_gmultiples h ⟨n •ℕ a, n, rfl⟩ = ⟨n •ℕ b, n, rfl⟩ :=
-=======
   (n : ℕ) : gmultiples_equiv_gmultiples h ⟨n • a, n, rfl⟩ = ⟨n • b, n, rfl⟩ :=
->>>>>>> 5ac093c9
 @gpowers_equiv_gpowers_apply _ _ _ (multiplicative.of_add a) (multiplicative.of_add b) h n
 
 attribute [to_additive gmultiples_equiv_gmultiples_apply] gpowers_equiv_gpowers_apply
