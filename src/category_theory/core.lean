/-
Copyright (c) 2019 Scott Morrison All rights reserved.
Released under Apache 2.0 license as described in the file LICENSE.
Authors: Scott Morrison
-/
import category_theory.groupoid
import control.equiv_functor
import category_theory.types

namespace category_theory

universes v₁ v₂ u₁ u₂ -- declare the `v`'s first; see `category_theory.category` for an explanation

/-- The core of a category C is the groupoid whose morphisms are all the
isomorphisms of C. -/
@[nolint has_inhabited_instance]
def core (C : Type u₁) := C
def as_core {C : Type u₁} (X : C) : core C := X
def of_core {C : Type u₁} (X : core C) : C := X
attribute [irreducible] core

variables {C : Type u₁} [category.{v₁} C]

instance core_category : groupoid.{v₁} (core C) :=
{ hom  := λ X Y, (of_core X) ≅ (of_core Y),
  inv  := λ X Y f, iso.symm f,
  id   := λ X, iso.refl (of_core X),
  comp := λ X Y Z f g, iso.trans f g }

namespace core
@[simp] lemma id_hom (X : core C) : iso.hom (𝟙 X) = 𝟙 (of_core X) := rfl
@[simp] lemma comp_hom {X Y Z : core C} (f : X ⟶ Y) (g : Y ⟶ Z) : (f ≫ g).hom = f.hom ≫ g.hom :=
rfl

def lift_iso {X Y : C} (f : X ≅ Y) : (as_core X) ≅ (as_core Y) :=
{ hom := f, inv := f.symm }

section
variables (C)
/-- The core of a category is naturally included in the category. -/
def inclusion : core C ⥤ C :=
{ obj := of_core,
  map := λ X Y f, f.hom }
end

variables {G : Type u₂} [groupoid.{v₂} G]

/-- A functor from a groupoid to a category C factors through the core of C. -/
-- Note that this function is not functorial
-- (consider the two functors from [0] to [1], and the natural transformation between them).
def functor_to_core (F : G ⥤ C) : G ⥤ core C :=
{ obj := λ X, as_core (F.obj X),
  map := λ X Y f, ⟨F.map f, F.map (inv f)⟩ }

<<<<<<< HEAD
def forget_functor_to_core : (G ⥤ core C) ⥤ (G ⥤ C) := (whiskering_right _ _ _).obj (inclusion C)
=======
/--
We can functorially associate to any functor from a groupoid to the core of a category `C`,
a functor from the groupoid to `C`, simply by composing with the embedding `core C ⥤ C`.
-/
def forget_functor_to_core : (G ⥤ core C) ⥤ (G ⥤ C) := (whiskering_right _ _ _).obj inclusion
>>>>>>> 92d508a7
end core

/--
`of_equiv_functor m` lifts a type-level `equiv_functor`
to a categorical functor `core (Type u₁) ⥤ core (Type u₂)`.
-/
def of_equiv_functor (m : Type u₁ → Type u₂) [equiv_functor m] :
  core (Type u₁) ⥤ core (Type u₂) :=
{ obj       := m,
  map       := λ α β f, (equiv_functor.map_equiv m f.to_equiv).to_iso,
  -- These are not very pretty.
  map_id' := λ α, begin ext, exact (congr_fun (equiv_functor.map_refl _) x), end,
  map_comp' := λ α β γ f g,
  begin
    ext,
    simp only [equiv_functor.map_equiv_apply, equiv.to_iso_hom,
      function.comp_app, core.comp_hom, types_comp],
    erw [iso.to_equiv_comp, equiv_functor.map_trans],
  end, }

end category_theory<|MERGE_RESOLUTION|>--- conflicted
+++ resolved
@@ -52,15 +52,11 @@
 { obj := λ X, as_core (F.obj X),
   map := λ X Y f, ⟨F.map f, F.map (inv f)⟩ }
 
-<<<<<<< HEAD
-def forget_functor_to_core : (G ⥤ core C) ⥤ (G ⥤ C) := (whiskering_right _ _ _).obj (inclusion C)
-=======
 /--
 We can functorially associate to any functor from a groupoid to the core of a category `C`,
 a functor from the groupoid to `C`, simply by composing with the embedding `core C ⥤ C`.
 -/
 def forget_functor_to_core : (G ⥤ core C) ⥤ (G ⥤ C) := (whiskering_right _ _ _).obj inclusion
->>>>>>> 92d508a7
 end core
 
 /--
