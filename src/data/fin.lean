--- conflicted
+++ resolved
@@ -535,12 +535,7 @@
 
 @[simp] lemma coe_cast_succ (i : fin n) : (i.cast_succ : ℕ) = i := rfl
 
-<<<<<<< HEAD
-@[simp] lemma cast_succ_mk (n i : ℕ) (h : i < n) : cast_succ ⟨i, h⟩ = ⟨i, nat.lt.step h⟩ :=
-rfl
-=======
 @[simp] lemma cast_succ_mk (n i : ℕ) (h : i < n) : cast_succ ⟨i, h⟩ = ⟨i, nat.lt.step h⟩ := rfl
->>>>>>> 22c7c5f6
 
 lemma cast_succ_lt_succ (i : fin n) : i.cast_succ < i.succ :=
 lt_iff_coe_lt_coe.2 $ by simp only [coe_cast_succ, coe_succ, nat.lt_succ_self]
@@ -922,7 +917,6 @@
 else
   i.cast_lt (lt_of_le_of_lt (le_of_not_lt h) p.2)
 
-<<<<<<< HEAD
 lemma pred_above_right_monotone (p : fin n) : monotone p.pred_above :=
 λ a b H,
 begin
@@ -947,8 +941,6 @@
     exact absurd H this.not_le }
 end
 
-=======
->>>>>>> 22c7c5f6
 /-- `cast_pred` embeds `i : fin (n + 2)` into `fin (n + 1)`
 by lowering just `last (n + 1)` to `last n`. -/
 def cast_pred (i : fin (n + 2)) : fin (n + 1) :=
@@ -975,12 +967,9 @@
   simp [cast_pred, pred_above, this]
 end
 
-<<<<<<< HEAD
 lemma cast_pred_monotone : monotone (@cast_pred n) :=
 pred_above_right_monotone (last _)
 
-=======
->>>>>>> 22c7c5f6
 /-- Sending `fin (n+1)` to `fin n` by subtracting one from anything above `p`
 then back to `fin (n+1)` with a gap around `p` is the identity away from `p`. -/
 @[simp] lemma succ_above_pred_above {p : fin n} {i : fin (n + 1)} (h : i ≠ p.cast_succ) :
