--- conflicted
+++ resolved
@@ -245,13 +245,6 @@
 lemma monoid_with_zero_hom.map_fpow {G₀ G₀' : Type*} [group_with_zero G₀] [group_with_zero G₀']
   (f : monoid_with_zero_hom G₀ G₀') (x : G₀) :
   ∀ n : ℤ, f (x ^ n) = f x ^ n
-<<<<<<< HEAD
-| (n : ℕ) := by { rw [gpow_coe_nat, gpow_coe_nat], exact f.to_monoid_hom.map_pow x n }
-| -[1+n] := begin
-    rw [gpow_neg_succ_of_nat, gpow_neg_succ_of_nat],
-    exact ((f.map_inv' _).trans $ congr_arg _ $ f.to_monoid_hom.map_pow x _)
-  end
-=======
 | (n : ℕ) := f.to_monoid_hom.map_pow x n
 | -[1+n] := (f.map_inv' _).trans $ congr_arg _ $ f.to_monoid_hom.map_pow x _
 
@@ -267,5 +260,4 @@
   apply pow_two_nonneg,
 end
 
-end
->>>>>>> a28012c8
+end