/-
Copyright (c) 2018 Scott Morrison. All rights reserved.
Released under Apache 2.0 license as described in the file LICENSE.
Authors: Scott Morrison
-/
<<<<<<< HEAD
import category_theory.limits.preserves.shapes
=======
import category_theory.limits.preserves.limits
>>>>>>> 01c1e6fb

open category_theory category_theory.category

namespace category_theory.limits

universes v v₂ u -- declare the `v`'s first; see `category_theory.category` for an explanation

variables {C : Type u} [category.{v} C]

variables {J K : Type v} [small_category J] [category.{v₂} K]

@[simp, reassoc]
lemma limit.lift_π_app (H : J ⥤ K ⥤ C) [has_limit H] (c : cone H) (j : J) (k : K) :
  (limit.lift H c).app k ≫ (limit.π H j).app k = (c.π.app j).app k :=
congr_app (limit.lift_π c j) k

@[simp, reassoc]
lemma colimit.ι_desc_app (H : J ⥤ K ⥤ C) [has_colimit H] (c : cocone H) (j : J) (k : K) :
  (colimit.ι H j).app k ≫ (colimit.desc H c).app k = (c.ι.app j).app k :=
congr_app (colimit.ι_desc c j) k

/--
The evaluation functors jointly reflect limits: that is, to show a cone is a limit of `F`
it suffices to show that each evaluation cone is a limit. In other words, to prove a cone is
limiting you can show it's pointwise limiting.
-/
def evaluation_jointly_reflects_limits {F : J ⥤ K ⥤ C} (c : cone F)
  (t : Π (k : K), is_limit (((evaluation K C).obj k).map_cone c)) : is_limit c :=
{ lift := λ s,
  { app := λ k, (t k).lift ⟨s.X.obj k, whisker_right s.π ((evaluation K C).obj k)⟩,
    naturality' := λ X Y f, (t Y).hom_ext $ λ j,
    begin
      rw [assoc, (t Y).fac _ j],
      simpa using ((t X).fac_assoc ⟨s.X.obj X, whisker_right s.π ((evaluation K C).obj X)⟩ j _).symm,
    end },
  fac' := λ s j, nat_trans.ext _ _ $ funext $ λ k, (t k).fac _ j,
  uniq' := λ s m w, nat_trans.ext _ _ $ funext $ λ x, (t x).hom_ext $ λ j,
      (congr_app (w j) x).trans
        ((t x).fac ⟨s.X.obj _, whisker_right s.π ((evaluation K C).obj _)⟩ j).symm }

/--
Given a functor `F` and a collection of limit cones for each diagram `X ↦ F X k`, we can stitch
them together to give a cone for the diagram `F`.
`combined_is_limit` shows that the new cone is limiting, and `eval_combined` shows it is
(essentially) made up of the original cones.
-/
@[simps] def combine_cones (F : J ⥤ K ⥤ C) (c : Π (k : K), limit_cone (F.flip.obj k)) :
  cone F :=
{ X :=
  { obj := λ k, (c k).cone.X,
    map := λ k₁ k₂ f, (c k₂).is_limit.lift ⟨_, (c k₁).cone.π ≫ F.flip.map f⟩,
    map_id' := λ k, (c k).is_limit.hom_ext (λ j, by { dsimp, simp }),
    map_comp' := λ k₁ k₂ k₃ f₁ f₂, (c k₃).is_limit.hom_ext (λ j, by simp) },
  π :=
  { app := λ j, { app := λ k, (c k).cone.π.app j },
    naturality' := λ j₁ j₂ g, nat_trans.ext _ _ $ funext $ λ k, (c k).cone.π.naturality g } }

/-- The stitched together cones each project down to the original given cones (up to iso). -/
def evaluate_combined_cones (F : J ⥤ K ⥤ C) (c : Π (k : K), limit_cone (F.flip.obj k)) (k : K) :
  ((evaluation K C).obj k).map_cone (combine_cones F c) ≅ (c k).cone :=
cones.ext (iso.refl _) (by tidy)

/-- Stitching together limiting cones gives a limiting cone. -/
def combined_is_limit (F : J ⥤ K ⥤ C) (c : Π (k : K), limit_cone (F.flip.obj k)) :
  is_limit (combine_cones F c) :=
evaluation_jointly_reflects_limits _
  (λ k, (c k).is_limit.of_iso_limit (evaluate_combined_cones F c k).symm)

/--
The evaluation functors jointly reflect colimits: that is, to show a cocone is a colimit of `F`
it suffices to show that each evaluation cocone is a colimit. In other words, to prove a cocone is
colimiting you can show it's pointwise colimiting.
-/
def evaluation_jointly_reflects_colimits {F : J ⥤ K ⥤ C} (c : cocone F)
  (t : Π (k : K), is_colimit (((evaluation K C).obj k).map_cocone c)) : is_colimit c :=
{ desc := λ s,
  { app := λ k, (t k).desc ⟨s.X.obj k, whisker_right s.ι ((evaluation K C).obj k)⟩,
    naturality' := λ X Y f, (t X).hom_ext $ λ j,
    begin
      rw [(t X).fac_assoc _ j],
      erw ← (c.ι.app j).naturality_assoc f,
      erw (t Y).fac ⟨s.X.obj _, whisker_right s.ι _⟩ j,
      dsimp,
      simp,
    end },
  fac' := λ s j, nat_trans.ext _ _ $ funext $ λ k, (t k).fac _ j,
  uniq' := λ s m w, nat_trans.ext _ _ $ funext $ λ x, (t x).hom_ext $ λ j,
      (congr_app (w j) x).trans
        ((t x).fac ⟨s.X.obj _, whisker_right s.ι ((evaluation K C).obj _)⟩ j).symm }

/--
Given a functor `F` and a collection of colimit cocones for each diagram `X ↦ F X k`, we can stitch
them together to give a cocone for the diagram `F`.
`combined_is_colimit` shows that the new cocone is colimiting, and `eval_combined` shows it is
(essentially) made up of the original cocones.
-/
@[simps] def combine_cocones (F : J ⥤ K ⥤ C) (c : Π (k : K), colimit_cocone (F.flip.obj k)) :
  cocone F :=
{ X :=
  { obj := λ k, (c k).cocone.X,
    map := λ k₁ k₂ f, (c k₁).is_colimit.desc ⟨_, F.flip.map f ≫ (c k₂).cocone.ι⟩,
    map_id' := λ k, (c k).is_colimit.hom_ext (λ j, by { dsimp, simp }),
    map_comp' := λ k₁ k₂ k₃ f₁ f₂, (c k₁).is_colimit.hom_ext (λ j, by simp) },
  ι :=
  { app := λ j, { app := λ k, (c k).cocone.ι.app j },
    naturality' := λ j₁ j₂ g, nat_trans.ext _ _ $ funext $ λ k, (c k).cocone.ι.naturality g } }

/-- The stitched together cocones each project down to the original given cocones (up to iso). -/
def evaluate_combined_cocones (F : J ⥤ K ⥤ C) (c : Π (k : K), colimit_cocone (F.flip.obj k)) (k : K) :
  ((evaluation K C).obj k).map_cocone (combine_cocones F c) ≅ (c k).cocone :=
cocones.ext (iso.refl _) (by tidy)

/-- Stitching together colimiting cocones gives a colimiting cocone. -/
def combined_is_colimit (F : J ⥤ K ⥤ C) (c : Π (k : K), colimit_cocone (F.flip.obj k)) :
  is_colimit (combine_cocones F c) :=
evaluation_jointly_reflects_colimits _
  (λ k, (c k).is_colimit.of_iso_colimit (evaluate_combined_cocones F c k).symm)

noncomputable theory

instance functor_category_has_limits_of_shape
  [has_limits_of_shape J C] : has_limits_of_shape J (K ⥤ C) :=
{ has_limit := λ F, has_limit.mk
  { cone := combine_cones F (λ k, get_limit_cone _),
    is_limit := combined_is_limit _ _ } }

instance functor_category_has_colimits_of_shape
  [has_colimits_of_shape J C] : has_colimits_of_shape J (K ⥤ C) :=
{ has_colimit := λ F, has_colimit.mk
  { cocone := combine_cocones _ (λ k, get_colimit_cocone _),
    is_colimit := combined_is_colimit _ _ } }

instance functor_category_has_limits [has_limits C] : has_limits (K ⥤ C) :=
{ has_limits_of_shape := λ J 𝒥, by resetI; apply_instance }

instance functor_category_has_colimits [has_colimits C] : has_colimits (K ⥤ C) :=
{ has_colimits_of_shape := λ J 𝒥, by resetI; apply_instance }

instance evaluation_preserves_limits_of_shape [has_limits_of_shape J C] (k : K) :
  preserves_limits_of_shape J ((evaluation K C).obj k) :=
{ preserves_limit :=
  λ F, preserves_limit_of_preserves_limit_cone (combined_is_limit _ _) $
    is_limit.of_iso_limit (limit.is_limit _)
      (evaluate_combined_cones F _ k).symm }

/--
If `F : J ⥤ K ⥤ C` is a functor into a functor category which has a limit,
then the evaluation of that limit at `k` is the limit of the evaluations of `F.obj j` at `k`.
-/
def limit_obj_iso_limit_comp_evaluation [has_limits_of_shape J C] (F : J ⥤ K ⥤ C) (k : K) :
  (limit F).obj k ≅ limit (F ⋙ ((evaluation K C).obj k)) :=
preserves_limit_iso ((evaluation K C).obj k) F

@[simp, reassoc]
lemma limit_obj_iso_limit_comp_evaluation_hom_π
  [has_limits_of_shape J C] (F : J ⥤ (K ⥤ C)) (j : J) (k : K) :
  (limit_obj_iso_limit_comp_evaluation F k).hom ≫ limit.π (F ⋙ ((evaluation K C).obj k)) j =
    (limit.π F j).app k :=
begin
  dsimp [limit_obj_iso_limit_comp_evaluation],
  simp,
end

@[simp, reassoc]
lemma limit_obj_iso_limit_comp_evaluation_inv_π_app
  [has_limits_of_shape J C] (F : J ⥤ (K ⥤ C)) (j : J) (k : K):
  (limit_obj_iso_limit_comp_evaluation F k).inv ≫ (limit.π F j).app k =
    limit.π (F ⋙ ((evaluation K C).obj k)) j :=
begin
  dsimp [limit_obj_iso_limit_comp_evaluation],
  rw iso.inv_comp_eq,
  simp,
end

@[ext]
lemma limit_obj_ext {H : J ⥤ K ⥤ C} [has_limits_of_shape J C]
  {k : K} {W : C} {f g : W ⟶ (limit H).obj k}
  (w : ∀ j, f ≫ (limits.limit.π H j).app k = g ≫ (limits.limit.π H j).app k) : f = g :=
begin
  apply (cancel_mono (limit_obj_iso_limit_comp_evaluation H k).hom).1,
  ext,
  simpa using w j,
end

instance evaluation_preserves_colimits_of_shape [has_colimits_of_shape J C] (k : K) :
  preserves_colimits_of_shape J ((evaluation K C).obj k) :=
{ preserves_colimit :=
  λ F, preserves_colimit_of_preserves_colimit_cocone (combined_is_colimit _ _) $
    is_colimit.of_iso_colimit (colimit.is_colimit _)
      (evaluate_combined_cocones F _ k).symm }

/--
If `F : J ⥤ K ⥤ C` is a functor into a functor category which has a colimit,
then the evaluation of that colimit at `k` is the colimit of the evaluations of `F.obj j` at `k`.
-/
def colimit_obj_iso_colimit_comp_evaluation [has_colimits_of_shape J C] (F : J ⥤ K ⥤ C) (k : K) :
  (colimit F).obj k ≅ colimit (F ⋙ ((evaluation K C).obj k)) :=
preserves_colimit_iso ((evaluation K C).obj k) F

@[simp, reassoc]
lemma colimit_obj_iso_colimit_comp_evaluation_ι_inv
  [has_colimits_of_shape J C] (F : J ⥤ (K ⥤ C)) (j : J) (k : K) :
  colimit.ι (F ⋙ ((evaluation K C).obj k)) j ≫ (colimit_obj_iso_colimit_comp_evaluation F k).inv =
    (colimit.ι F j).app k :=
begin
  dsimp [colimit_obj_iso_colimit_comp_evaluation],
  simp,
end

@[simp, reassoc]
lemma colimit_obj_iso_colimit_comp_evaluation_ι_app_hom
  [has_colimits_of_shape J C] (F : J ⥤ (K ⥤ C)) (j : J) (k : K) :
  (colimit.ι F j).app k ≫ (colimit_obj_iso_colimit_comp_evaluation F k).hom =
     colimit.ι (F ⋙ ((evaluation K C).obj k)) j :=
begin
  dsimp [colimit_obj_iso_colimit_comp_evaluation],
  rw ←iso.eq_comp_inv,
  simp,
end

@[ext]
lemma colimit_obj_ext {H : J ⥤ K ⥤ C} [has_colimits_of_shape J C]
  {k : K} {W : C} {f g : (colimit H).obj k ⟶ W}
  (w : ∀ j, (colimit.ι H j).app k ≫ f = (colimit.ι H j).app k ≫ g) : f = g :=
begin
  apply (cancel_epi (colimit_obj_iso_colimit_comp_evaluation H k).inv).1,
  ext,
  simpa using w j,
end

instance evaluation_preserves_limits [has_limits C] (k : K) :
  preserves_limits ((evaluation K C).obj k) :=
{ preserves_limits_of_shape := λ J 𝒥, by resetI; apply_instance }

instance evaluation_preserves_colimits [has_colimits C] (k : K) :
  preserves_colimits ((evaluation K C).obj k) :=
{ preserves_colimits_of_shape := λ J 𝒥, by resetI; apply_instance }

end category_theory.limits<|MERGE_RESOLUTION|>--- conflicted
+++ resolved
@@ -3,11 +3,7 @@
 Released under Apache 2.0 license as described in the file LICENSE.
 Authors: Scott Morrison
 -/
-<<<<<<< HEAD
-import category_theory.limits.preserves.shapes
-=======
 import category_theory.limits.preserves.limits
->>>>>>> 01c1e6fb
 
 open category_theory category_theory.category
 
