--- conflicted
+++ resolved
@@ -760,11 +760,7 @@
   s.piecewise f g ∈ pi t t' :=
 by { intros i ht, by_cases hs : i ∈ s; simp [hf i ht, hg i ht, hs] }
 
-<<<<<<< HEAD
-@[simp] lemma pi_piecewise_left {ι : Type*} {α : ι → Type*} (s s' : set ι)
-=======
 @[simp] lemma pi_piecewise {ι : Type*} {α : ι → Type*} (s s' : set ι)
->>>>>>> d1044139
   (t t' : Π i, set (α i)) [Π x, decidable (x ∈ s')] :
   pi s (s'.piecewise t t') = pi (s ∩ s') t ∩ pi (s \ s') t' :=
 begin
@@ -774,11 +770,7 @@
   by_cases hi : i ∈ s'; simp *
 end
 
-<<<<<<< HEAD
-lemma pi_piecewise_univ {ι : Type*} {α : ι → Type*} (s : set ι)
-=======
 lemma univ_pi_piecewise {ι : Type*} {α : ι → Type*} (s : set ι)
->>>>>>> d1044139
   (t : Π i, set (α i)) [Π x, decidable (x ∈ s)] :
   pi univ (s.piecewise t (λ _, univ)) = pi s t :=
 by simp
